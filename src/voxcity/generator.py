"""Main module for voxcity.

This module provides functions to generate 3D voxel representations of cities using various data sources.
It handles land cover, building heights, canopy heights, and digital elevation models to create detailed
3D city models.

Orientation contract:
- All 2D grids in this module use the canonical internal orientation "north_up":
  row 0 is the northern/top row and the last row is the southern/bottom row.
- Columns increase eastward: column 0 is the western/leftmost column and
  indices increase toward the east/right.
- Processing functions accept and return grids in north_up orientation.
- Visualization utilities may vertically flip arrays for display purposes only.
- 3D indexing follows (row, col, z) = (north→south, west→east, ground→up).

The main functions are:
- get_land_cover_grid: Creates a grid of land cover classifications
- get_building_height_grid: Creates a grid of building heights (supports GeoDataFrame input)
- get_canopy_height_grid: Creates a grid of tree canopy heights
- get_dem_grid: Creates a digital elevation model grid
- create_3d_voxel: Combines the grids into a 3D voxel representation
- create_3d_voxel_individuals: Creates separate voxel grids for each component
- get_voxcity: Main function to generate a complete voxel city model (supports GeoDataFrame input)

Key Features:
- Support for multiple data sources (OpenStreetMap, ESA WorldCover, Google Earth Engine, etc.)
- Direct GeoDataFrame input for building data (useful for custom datasets)
- 3D voxel generation with configurable resolution
- Visualization capabilities for both 2D grids and 3D models
- Data export in various formats (GeoTIFF, GeoJSON, pickle)
"""

# Standard library imports
import numpy as np
import os
from typing import Optional
import warnings
from abc import ABC, abstractmethod
try:
    from numba import jit, prange
    import numba
    NUMBA_AVAILABLE = True
except ImportError:
    NUMBA_AVAILABLE = False
    print("Numba not available. Using optimized version without JIT compilation.")
    # Define dummy decorators
    def jit(*args, **kwargs):
        def decorator(func):
            return func
        return decorator
    prange = range

# Local application/library specific imports

# Data downloaders - modules for fetching geospatial data from various sources
from .downloader.mbfp import get_mbfp_gdf
from .downloader.osm import load_gdf_from_openstreetmap, load_land_cover_gdf_from_osm
from .downloader.oemj import save_oemj_as_geotiff
# from .downloader.omt import load_gdf_from_openmaptiles
from .downloader.eubucco import load_gdf_from_eubucco
from .downloader.overture import load_gdf_from_overture
from .downloader.citygml import load_buid_dem_veg_from_citygml
from .downloader.gba import load_gdf_from_gba

# Google Earth Engine related imports - for satellite and elevation data
from .downloader.gee import (
    initialize_earth_engine,
    get_roi,
    get_ee_image_collection,
    get_ee_image,
    save_geotiff,
    get_dem_image,
    save_geotiff_esa_land_cover,
    save_geotiff_esri_landcover,
    save_geotiff_dynamic_world_v1,
    save_geotiff_open_buildings_temporal,
    save_geotiff_dsm_minus_dtm
)

# Grid processing functions - for converting geodata to raster grids
from .geoprocessor.grid import (
    group_and_label_cells, 
    process_grid,
    create_land_cover_grid_from_geotiff_polygon,
    create_height_grid_from_geotiff_polygon,
    create_building_height_grid_from_gdf_polygon,
    create_dem_grid_from_geotiff_polygon,
    create_land_cover_grid_from_gdf_polygon,
    create_building_height_grid_from_open_building_temporal_polygon,
    create_vegetation_height_grid_from_gdf_polygon,
    create_canopy_grids_from_tree_gdf,
    create_dem_grid_from_gdf_polygon
)

# Utility functions
from .utils.lc import convert_land_cover, convert_land_cover_array, get_land_cover_classes
from .geoprocessor.polygon import get_gdf_from_gpkg, save_geojson

<<<<<<< HEAD
# Visualization imports removed; use visualizer subpackage as needed
from .models import (
    GridMetadata,
    BuildingGrid,
    LandCoverGrid,
    DemGrid,
    VoxelGrid,
    CanopyGrid,
    VoxCity,
    PipelineConfig,
=======
# Visualization functions - for creating plots and 3D visualizations
from .utils.visualization import (
    get_land_cover_classes,
    visualize_land_cover_grid,
    visualize_numerical_grid,
    visualize_landcover_grid_on_basemap,
    visualize_numerical_grid_on_basemap,
>>>>>>> 911c2846
)
from .visualizer.grids import visualize_land_cover_grid, visualize_numerical_grid


class VoxCityPipeline:
    """OOP orchestrator to build a VoxCity model from configured sources.

    This wraps the existing procedural steps while returning a structured VoxCity object.
    """

    def __init__(self, meshsize: float, rectangle_vertices, crs: str = "EPSG:4326") -> None:
        self.meshsize = float(meshsize)
        if self.meshsize <= 0:
            raise ValueError("meshsize must be > 0")
        # Basic ROI validation: expect sequence of (x, y)
        if (rectangle_vertices is None) or (not hasattr(rectangle_vertices, '__iter__')) or (
            not all(isinstance(p, (list, tuple)) and len(p) == 2 for p in rectangle_vertices)
        ):
            raise ValueError("rectangle_vertices must be an iterable of (x, y) pairs")
        self.rectangle_vertices = rectangle_vertices
        self.crs = crs

    def _bounds(self):
        xs = [p[0] for p in self.rectangle_vertices]
        ys = [p[1] for p in self.rectangle_vertices]
        return (min(xs), min(ys), max(xs), max(ys))

    def _meta(self) -> GridMetadata:
        return GridMetadata(crs=self.crs, bounds=self._bounds(), meshsize=self.meshsize)

    def assemble_voxcity(
        self,
        voxcity_grid: np.ndarray,
        building_height_grid: np.ndarray,
        building_min_height_grid: np.ndarray,
        building_id_grid: np.ndarray,
        land_cover_grid: np.ndarray,
        dem_grid: np.ndarray,
        canopy_height_top: Optional[np.ndarray] = None,
        canopy_height_bottom: Optional[np.ndarray] = None,
        extras: Optional[dict] = None,
    ) -> VoxCity:
        meta = self._meta()
        buildings = BuildingGrid(
            heights=building_height_grid,
            min_heights=building_min_height_grid,
            ids=building_id_grid,
            meta=meta,
        )
        land = LandCoverGrid(classes=land_cover_grid, meta=meta)
        dem = DemGrid(elevation=dem_grid, meta=meta)
        voxels = VoxelGrid(classes=voxcity_grid, meta=meta)
        canopy = CanopyGrid(top=canopy_height_top if canopy_height_top is not None else np.zeros_like(land_cover_grid, dtype=float),
                            bottom=canopy_height_bottom,
                            meta=meta)
        _extras = {
            "rectangle_vertices": self.rectangle_vertices,
            # Legacy mirrors for backward compatibility
            "canopy_top": canopy.top,
            "canopy_bottom": canopy.bottom,
        }
        if extras:
            _extras.update(extras)
        return VoxCity(voxels=voxels, buildings=buildings, land_cover=land, dem=dem, tree_canopy=canopy, extras=_extras)

    def run(self, cfg: PipelineConfig, building_gdf=None, terrain_gdf=None, **kwargs) -> VoxCity:
        os.makedirs(cfg.output_dir, exist_ok=True)
        # Use strategy objects for data sources
        land_strategy = LandCoverSourceFactory.create(cfg.land_cover_source)
        build_strategy = BuildingSourceFactory.create(cfg.building_source)
        canopy_strategy = CanopySourceFactory.create(cfg.canopy_height_source, cfg)
        dem_strategy = DemSourceFactory.create(cfg.dem_source)

        land_cover_grid = land_strategy.build_grid(cfg.rectangle_vertices, cfg.meshsize, cfg.output_dir, **kwargs)
        bh, bmin, bid, building_gdf_out = build_strategy.build_grids(cfg.rectangle_vertices, cfg.meshsize, cfg.output_dir, building_gdf=building_gdf, **kwargs)
        canopy_top, canopy_bottom = canopy_strategy.build_grids(cfg.rectangle_vertices, cfg.meshsize, land_cover_grid, cfg.output_dir, **kwargs)
        dem = dem_strategy.build_grid(cfg.rectangle_vertices, cfg.meshsize, land_cover_grid, cfg.output_dir, terrain_gdf=terrain_gdf, **kwargs)

        # Optional perimeter removal
        ro = cfg.remove_perimeter_object
        if (ro is not None) and (ro > 0):
            w_peri = int(ro * bh.shape[0] + 0.5)
            h_peri = int(ro * bh.shape[1] + 0.5)
            canopy_top[:w_peri, :] = canopy_top[-w_peri:, :] = canopy_top[:, :h_peri] = canopy_top[:, -h_peri:] = 0
            canopy_bottom[:w_peri, :] = canopy_bottom[-w_peri:, :] = canopy_bottom[:, :h_peri] = canopy_bottom[:, -h_peri:] = 0
            ids1 = np.unique(bid[:w_peri, :][bid[:w_peri, :] > 0]); ids2 = np.unique(bid[-w_peri:, :][bid[-w_peri:, :] > 0])
            ids3 = np.unique(bid[:, :h_peri][bid[:, :h_peri] > 0]); ids4 = np.unique(bid[:, -h_peri:][bid[:, -h_peri:] > 0])
            for rid in np.concatenate((ids1, ids2, ids3, ids4)):
                rows_idx, cols_idx = np.where(bid == rid)
                for r, c in zip(rows_idx, cols_idx):
                    bh[r, c] = 0
                    bmin[r, c] = []

        # Build voxel grid using OOP Voxelizer
        voxelizer = Voxelizer(
            voxel_size=cfg.meshsize,
            land_cover_source=cfg.land_cover_source,
            trunk_height_ratio=cfg.trunk_height_ratio,
            voxel_dtype=kwargs.get("voxel_dtype", np.int8),
            max_voxel_ram_mb=kwargs.get("max_voxel_ram_mb"),
        )
        vox = voxelizer.generate_combined(
            building_height_grid_ori=bh,
            building_min_height_grid_ori=bmin,
            building_id_grid_ori=bid,
            land_cover_grid_ori=land_cover_grid,
            dem_grid_ori=dem,
            tree_grid_ori=canopy_top,
            canopy_bottom_height_grid_ori=canopy_bottom,
        )
        return self.assemble_voxcity(
            voxcity_grid=vox,
            building_height_grid=bh,
            building_min_height_grid=bmin,
            building_id_grid=bid,
            land_cover_grid=land_cover_grid,
            dem_grid=dem,
            canopy_height_top=canopy_top,
            canopy_height_bottom=canopy_bottom,
            extras={
                "building_gdf": building_gdf_out,
                "land_cover_source": cfg.land_cover_source,
                "building_source": cfg.building_source,
                "dem_source": cfg.dem_source,
            },
        )


# -----------------------------
# Data source strategies
# -----------------------------


class LandCoverSourceStrategy(ABC):
    @abstractmethod
    def build_grid(self, rectangle_vertices, meshsize: float, output_dir: str, **kwargs) -> np.ndarray:  # pragma: no cover - interface
        ...


class DefaultLandCoverStrategy(LandCoverSourceStrategy):
    def __init__(self, source: str) -> None:
        self.source = source

    def build_grid(self, rectangle_vertices, meshsize: float, output_dir: str, **kwargs) -> np.ndarray:
        return get_land_cover_grid(rectangle_vertices, meshsize, self.source, output_dir, **kwargs)


class LandCoverSourceFactory:
    @staticmethod
    def create(source: str) -> LandCoverSourceStrategy:
        return DefaultLandCoverStrategy(source)


class BuildingSourceStrategy(ABC):
    @abstractmethod
    def build_grids(self, rectangle_vertices, meshsize: float, output_dir: str, **kwargs):  # pragma: no cover - interface
        ...


class DefaultBuildingSourceStrategy(BuildingSourceStrategy):
    def __init__(self, source: str) -> None:
        self.source = source

    def build_grids(self, rectangle_vertices, meshsize: float, output_dir: str, **kwargs):
        return get_building_height_grid(rectangle_vertices, meshsize, self.source, output_dir, **kwargs)


class BuildingSourceFactory:
    @staticmethod
    def create(source: str) -> BuildingSourceStrategy:
        return DefaultBuildingSourceStrategy(source)


class CanopySourceStrategy(ABC):
    @abstractmethod
    def build_grids(self, rectangle_vertices, meshsize: float, land_cover_grid: np.ndarray, output_dir: str, **kwargs):  # pragma: no cover
        ...


class StaticCanopyStrategy(CanopySourceStrategy):
    def __init__(self, cfg: PipelineConfig) -> None:
        self.cfg = cfg

    def build_grids(self, rectangle_vertices, meshsize: float, land_cover_grid: np.ndarray, output_dir: str, **kwargs):
        canopy_top = np.zeros_like(land_cover_grid, dtype=float)
        static_h = self.cfg.static_tree_height if self.cfg.static_tree_height is not None else kwargs.get("static_tree_height", 10.0)
        _classes = get_land_cover_classes(self.cfg.land_cover_source)
        _class_to_int = {name: i for i, name in enumerate(_classes.values())}
        _tree_labels = ["Tree", "Trees", "Tree Canopy"]
        _tree_idx = [_class_to_int[label] for label in _tree_labels if label in _class_to_int]
        tree_mask = np.isin(land_cover_grid, _tree_idx) if _tree_idx else np.zeros_like(land_cover_grid, dtype=bool)
        canopy_top[tree_mask] = static_h
        tr = self.cfg.trunk_height_ratio if self.cfg.trunk_height_ratio is not None else (11.76 / 19.98)
        canopy_bottom = canopy_top * float(tr)
        return canopy_top, canopy_bottom


class SourceCanopyStrategy(CanopySourceStrategy):
    def __init__(self, source: str) -> None:
        self.source = source

    def build_grids(self, rectangle_vertices, meshsize: float, land_cover_grid: np.ndarray, output_dir: str, **kwargs):
        return get_canopy_height_grid(rectangle_vertices, meshsize, self.source, output_dir, **kwargs)


class CanopySourceFactory:
    @staticmethod
    def create(source: str, cfg: PipelineConfig) -> CanopySourceStrategy:
        if source == "Static":
            return StaticCanopyStrategy(cfg)
        return SourceCanopyStrategy(source)


class DemSourceStrategy(ABC):
    @abstractmethod
    def build_grid(self, rectangle_vertices, meshsize: float, land_cover_grid: np.ndarray, output_dir: str, **kwargs) -> np.ndarray:  # pragma: no cover
        ...


class FlatDemStrategy(DemSourceStrategy):
    def build_grid(self, rectangle_vertices, meshsize: float, land_cover_grid: np.ndarray, output_dir: str, **kwargs) -> np.ndarray:
        return np.zeros_like(land_cover_grid)


class SourceDemStrategy(DemSourceStrategy):
    def __init__(self, source: str) -> None:
        self.source = source

    def build_grid(self, rectangle_vertices, meshsize: float, land_cover_grid: np.ndarray, output_dir: str, **kwargs) -> np.ndarray:
        terrain_gdf = kwargs.get("terrain_gdf")
        if terrain_gdf is not None:
            return create_dem_grid_from_gdf_polygon(terrain_gdf, meshsize, rectangle_vertices)
        return get_dem_grid(rectangle_vertices, meshsize, self.source, output_dir, **kwargs)


class DemSourceFactory:
    @staticmethod
    def create(source: str) -> DemSourceStrategy:
        if source == "Flat":
            return FlatDemStrategy()
        return SourceDemStrategy(source)


class Voxelizer:
    """Encapsulates voxel generation from 2D grids.

    - Handles orientation normalization
    - Applies DEM normalization and processing
    - Supports memory-guard and dtype configuration
    - Encodes class semantics in voxel layers
    """

    def __init__(
        self,
        voxel_size: float,
        land_cover_source: str,
        trunk_height_ratio: Optional[float] = None,
        voxel_dtype=np.int8,
        max_voxel_ram_mb: Optional[float] = None,
    ) -> None:
        self.voxel_size = float(voxel_size)
        self.land_cover_source = land_cover_source
        self.trunk_height_ratio = float(trunk_height_ratio) if trunk_height_ratio is not None else (11.76 / 19.98)
        self.voxel_dtype = voxel_dtype
        self.max_voxel_ram_mb = max_voxel_ram_mb
        if self.voxel_size <= 0:
            raise ValueError("voxel_size must be > 0")
        if not (0.0 <= self.trunk_height_ratio <= 1.0):
            raise ValueError("trunk_height_ratio must be within [0, 1]")

    def _estimate_and_allocate(self, rows: int, cols: int, max_height: int) -> np.ndarray:
        try:
            bytes_per_elem = np.dtype(self.voxel_dtype).itemsize
            est_mb = rows * cols * max_height * bytes_per_elem / (1024 ** 2)
            print(f"Voxel grid shape: ({rows}, {cols}, {max_height}), dtype: {self.voxel_dtype}, ~{est_mb:.1f} MB")
            if (self.max_voxel_ram_mb is not None) and (est_mb > self.max_voxel_ram_mb):
                raise MemoryError(
                    f"Estimated voxel grid memory {est_mb:.1f} MB exceeds limit {self.max_voxel_ram_mb} MB. Increase mesh size or restrict ROI."
                )
        except Exception:
            # Best-effort estimation; continue
            pass
        return np.zeros((rows, cols, max_height), dtype=self.voxel_dtype)

    def _convert_land_cover(self, land_cover_grid_ori: np.ndarray) -> np.ndarray:
        if self.land_cover_source == 'OpenStreetMap':
            return land_cover_grid_ori
        return convert_land_cover(land_cover_grid_ori, land_cover_source=self.land_cover_source)

    def generate_combined(
        self,
        building_height_grid_ori: np.ndarray,
        building_min_height_grid_ori: np.ndarray,
        building_id_grid_ori: np.ndarray,
        land_cover_grid_ori: np.ndarray,
        dem_grid_ori: np.ndarray,
        tree_grid_ori: np.ndarray,
        canopy_bottom_height_grid_ori: Optional[np.ndarray] = None,
        **kwargs,
    ) -> np.ndarray:
        """Combined voxel build equivalent to legacy create_3d_voxel."""
        print("Generating 3D voxel data")

        land_cover_grid_converted = self._convert_land_cover(land_cover_grid_ori)

        building_height_grid = np.flipud(np.nan_to_num(building_height_grid_ori, nan=10.0))
        building_min_height_grid = np.flipud(replace_nan_in_nested(building_min_height_grid_ori))
        building_id_grid = np.flipud(building_id_grid_ori)
        land_cover_grid = np.flipud(land_cover_grid_converted.copy()) + 1
        dem_grid = np.flipud(dem_grid_ori.copy()) - np.min(dem_grid_ori)
        dem_grid = process_grid(building_id_grid, dem_grid)
        tree_grid = np.flipud(tree_grid_ori.copy())
        canopy_bottom_grid = None
        if canopy_bottom_height_grid_ori is not None:
            canopy_bottom_grid = np.flipud(canopy_bottom_height_grid_ori.copy())
        # Enforce canopy bottom not exceeding top and non-negativity
        tree_grid = np.maximum(tree_grid, 0)
        if canopy_bottom_grid is not None:
            canopy_bottom_grid = np.maximum(canopy_bottom_grid, 0)
            canopy_bottom_grid = np.minimum(canopy_bottom_grid, tree_grid)

        assert building_height_grid.shape == land_cover_grid.shape == dem_grid.shape == tree_grid.shape, "Input grids must have the same shape"
        rows, cols = building_height_grid.shape
        max_height = int(np.ceil(np.max(building_height_grid + dem_grid + tree_grid) / self.voxel_size)) + 1

        voxel_grid = self._estimate_and_allocate(rows, cols, max_height)
        depth = voxel_grid.shape[2]

        trunk_height_ratio = float(kwargs.get("trunk_height_ratio", self.trunk_height_ratio))

        for i in range(rows):
            for j in range(cols):
                # Ground level (clamped to grid depth, at least 1)
                ground_level = int(dem_grid[i, j] / self.voxel_size + 0.5) + 1
                gl = min(max(ground_level, 1), depth)
                tree_height = max(tree_grid[i, j], 0.0)
                land_cover = land_cover_grid[i, j]

                voxel_grid[i, j, :gl] = -1
                voxel_grid[i, j, gl - 1] = land_cover

                if tree_height > 0:
                    if canopy_bottom_grid is not None:
                        crown_base_height = min(max(canopy_bottom_grid[i, j], 0.0), tree_height)
                    else:
                        crown_base_height = max(tree_height * trunk_height_ratio, 0.0)
                    crown_base_height_level = int(crown_base_height / self.voxel_size + 0.5)
                    crown_top_height_level = int(tree_height / self.voxel_size + 0.5)

                    if (crown_top_height_level == crown_base_height_level) and (crown_base_height_level > 0):
                        crown_base_height_level -= 1

                    tree_start = gl + crown_base_height_level
                    tree_end = gl + crown_top_height_level
                    # Clamp to voxel grid depth
                    tree_start = max(0, min(tree_start, depth))
                    tree_end = max(0, min(tree_end, depth))
                    if tree_end > tree_start:
                        voxel_grid[i, j, tree_start:tree_end] = -2

                # Buildings: fill per segment safely
                cell_segments = building_min_height_grid[i, j]
                for k in cell_segments:
                    try:
                        hmin = max(float(k[0]), 0.0)
                        hmax = max(float(k[1]), 0.0)
                    except Exception:
                        continue
                    if hmax <= hmin:
                        continue
                    lmin = int(hmin / self.voxel_size + 0.5)
                    lmax = int(hmax / self.voxel_size + 0.5)
                    start = gl + lmin
                    end = gl + lmax
                    start = max(0, min(start, depth))
                    end = max(0, min(end, depth))
                    if end > start:
                        voxel_grid[i, j, start:end] = -3

        return voxel_grid

    def generate_components(
        self,
        building_height_grid_ori: np.ndarray,
        land_cover_grid_ori: np.ndarray,
        dem_grid_ori: np.ndarray,
        tree_grid_ori: np.ndarray,
        layered_interval: Optional[int] = None,
    ):
        """Separate component voxel builds equivalent to legacy create_3d_voxel_individuals."""
        print("Generating 3D voxel data")

        if self.land_cover_source != 'OpenEarthMapJapan':
            land_cover_grid_converted = convert_land_cover(land_cover_grid_ori, land_cover_source=self.land_cover_source)
        else:
            land_cover_grid_converted = land_cover_grid_ori

        building_height_grid = np.flipud(building_height_grid_ori.copy())
        land_cover_grid = np.flipud(land_cover_grid_converted.copy()) + 1
        dem_grid = np.flipud(dem_grid_ori.copy()) - np.min(dem_grid_ori)
        building_nr_grid = group_and_label_cells(np.flipud(building_height_grid_ori.copy()))
        dem_grid = process_grid(building_nr_grid, dem_grid)
        tree_grid = np.flipud(tree_grid_ori.copy())

        assert building_height_grid.shape == land_cover_grid.shape == dem_grid.shape == tree_grid.shape, "Input grids must have the same shape"
        rows, cols = building_height_grid.shape
        max_height = int(np.ceil(np.max(building_height_grid + dem_grid + tree_grid) / self.voxel_size))

        land_cover_voxel_grid = np.zeros((rows, cols, max_height), dtype=np.int32)
        building_voxel_grid = np.zeros((rows, cols, max_height), dtype=np.int32)
        tree_voxel_grid = np.zeros((rows, cols, max_height), dtype=np.int32)
        dem_voxel_grid = np.zeros((rows, cols, max_height), dtype=np.int32)

        for i in range(rows):
            for j in range(cols):
                ground_level = int(dem_grid[i, j] / self.voxel_size + 0.5)
                building_height = int(building_height_grid[i, j] / self.voxel_size + 0.5)
                tree_height = int(tree_grid[i, j] / self.voxel_size + 0.5)
                land_cover = land_cover_grid[i, j]

                dem_voxel_grid[i, j, :ground_level + 1] = -1
                land_cover_voxel_grid[i, j, 0] = land_cover
                if tree_height > 0:
                    tree_voxel_grid[i, j, :tree_height] = -2
                if building_height > 0:
                    building_voxel_grid[i, j, :building_height] = -3

        if not layered_interval:
            layered_interval = max(max_height, int(dem_grid.shape[0] / 4 + 0.5))

        extract_height = min(layered_interval, max_height)
        layered_voxel_grid = np.zeros((rows, cols, layered_interval * 4), dtype=np.int32)
        layered_voxel_grid[:, :, :extract_height] = dem_voxel_grid[:, :, :extract_height]
        layered_voxel_grid[:, :, layered_interval:layered_interval + extract_height] = land_cover_voxel_grid[:, :, :extract_height]
        layered_voxel_grid[:, :, 2 * layered_interval:2 * layered_interval + extract_height] = building_voxel_grid[:, :, :extract_height]
        layered_voxel_grid[:, :, 3 * layered_interval:3 * layered_interval + extract_height] = tree_voxel_grid[:, :, :extract_height]

        return land_cover_voxel_grid, building_voxel_grid, tree_voxel_grid, dem_voxel_grid, layered_voxel_grid

def get_land_cover_grid(rectangle_vertices, meshsize, source, output_dir, **kwargs):
    """Creates a grid of land cover classifications.

    Args:
        rectangle_vertices: List of coordinates defining the area of interest
        meshsize: Size of each grid cell in meters
        source: Data source for land cover (e.g. 'ESA WorldCover', 'OpenStreetMap')
        output_dir: Directory to save output files
        **kwargs: Additional arguments including:
            - esri_landcover_year: Year for ESRI land cover data
            - dynamic_world_date: Date for Dynamic World data
            - gridvis: Whether to visualize the grid
            - default_land_cover_class: Default class for grid cells with no intersecting polygons (default: 'Developed space')

    Orientation:
        All inputs and the returned grid use north_up orientation (row 0 = north/top),
        columns increase eastward (col 0 = west/left). Downstream visualization may
        flip vertically for display, but processing remains north_up/eastward.

    Returns:
        numpy.ndarray: Grid of land cover classifications as integer values
    """

    print("Creating Land Use Land Cover grid\n ")
    print(f"Data source: {source}")
    
    # Initialize Earth Engine for satellite-based data sources
    # Skip initialization for local/vector data sources
    if source not in ["OpenStreetMap", "OpenEarthMapJapan"]:
        initialize_earth_engine()

    # Ensure output directory exists for saving intermediate files
    os.makedirs(output_dir, exist_ok=True)
    geotiff_path = os.path.join(output_dir, "land_cover.tif")

    # Handle different data sources - each requires specific processing
    # Satellite/raster-based sources are saved as GeoTIFF files
    if source == 'Urbanwatch':
        # Urban-focused land cover from satellite imagery
        roi = get_roi(rectangle_vertices)
        collection_name = "projects/sat-io/open-datasets/HRLC/urban-watch-cities"
        image = get_ee_image_collection(collection_name, roi)
        save_geotiff(image, geotiff_path)
    elif source == 'ESA WorldCover':
        # Global land cover from European Space Agency
        roi = get_roi(rectangle_vertices)
        save_geotiff_esa_land_cover(roi, geotiff_path)
    elif source == 'ESRI 10m Annual Land Cover':
        # High-resolution annual land cover from ESRI
        esri_landcover_year = kwargs.get("esri_landcover_year")
        roi = get_roi(rectangle_vertices)
        save_geotiff_esri_landcover(roi, geotiff_path, year=esri_landcover_year)
    elif source == 'Dynamic World V1':
        # Near real-time land cover from Google's Dynamic World
        dynamic_world_date = kwargs.get("dynamic_world_date")
        roi = get_roi(rectangle_vertices)
        save_geotiff_dynamic_world_v1(roi, geotiff_path, dynamic_world_date)
    elif source == 'OpenEarthMapJapan':
        # Japan-specific land cover dataset
        # Allow SSL/HTTP options to be passed through kwargs
        ssl_verify = kwargs.get('ssl_verify', kwargs.get('verify', True))
        allow_insecure_ssl = kwargs.get('allow_insecure_ssl', False)
        allow_http_fallback = kwargs.get('allow_http_fallback', False)
        timeout_s = kwargs.get('timeout', 30)

        save_oemj_as_geotiff(
            rectangle_vertices,
            geotiff_path,
            ssl_verify=ssl_verify,
            allow_insecure_ssl=allow_insecure_ssl,
            allow_http_fallback=allow_http_fallback,
            timeout_s=timeout_s,
        )
        # Ensure the file was actually created before proceeding
        if not os.path.exists(geotiff_path):
            raise FileNotFoundError(
                f"OEMJ download failed; expected GeoTIFF not found: {geotiff_path}. "
                "You can try setting ssl_verify=False or allow_http_fallback=True in kwargs."
            )   
    elif source == 'OpenStreetMap':
        # Vector-based land cover from OpenStreetMap
        # This bypasses the GeoTIFF workflow and gets data directly as GeoJSON
        land_cover_gdf = load_land_cover_gdf_from_osm(rectangle_vertices)
    
    # Get the classification scheme for the selected data source
    # Each source has its own land cover categories and color coding
    land_cover_classes = get_land_cover_classes(source)

    # Convert geospatial data to regular grid format
    # Different processing for vector vs raster data sources
    if source == 'OpenStreetMap':
        # Process vector data directly from GeoDataFrame
        default_class = kwargs.get('default_land_cover_class', 'Developed space')
        land_cover_grid_str = create_land_cover_grid_from_gdf_polygon(land_cover_gdf, meshsize, source, rectangle_vertices, default_class=default_class)
    else:
        # Process raster data from GeoTIFF file
        land_cover_grid_str = create_land_cover_grid_from_geotiff_polygon(geotiff_path, meshsize, land_cover_classes, rectangle_vertices)

    # Prepare color mapping for visualization
    # Convert RGB values from 0-255 range to 0-1 range for matplotlib
    color_map = {cls: [r/255, g/255, b/255] for (r,g,b), cls in land_cover_classes.items()}

    # Generate visualization if requested
    grid_vis = kwargs.get("gridvis", True)    
    if grid_vis:
        # Flip grid vertically for correct display orientation
        visualize_land_cover_grid(np.flipud(land_cover_grid_str), meshsize, color_map, land_cover_classes)
    
    # Convert string-based land cover labels to integer codes for processing
    # This enables efficient numerical operations on the grid
    land_cover_grid_int = convert_land_cover_array(land_cover_grid_str, land_cover_classes)

    return land_cover_grid_int

# def get_building_height_grid(rectangle_vertices, meshsize, source, output_dir="output", visualization=True, maptiler_API_key=None, file_path=None):
def get_building_height_grid(rectangle_vertices, meshsize, source, output_dir, building_gdf=None, **kwargs):
    """Creates a grid of building heights.

    Args:
        rectangle_vertices: List of coordinates defining the area of interest
        meshsize: Size of each grid cell in meters
        source: Data source for buildings (e.g. 'OpenStreetMap', 'Microsoft Building Footprints', 'GeoDataFrame')
        output_dir: Directory to save output files
        building_gdf: Optional GeoDataFrame with building footprint, height and other information
        **kwargs: Additional arguments including:
            - maptiler_API_key: API key for MapTiler
            - building_path: Path to local building data file
            - building_complementary_source: Additional building data source
            - gridvis: Whether to visualize the grid

    Orientation:
        All inputs and outputs use north_up orientation (row 0 = north/top),
        columns increase eastward (col 0 = west/left).

    Returns:
        tuple:
            - numpy.ndarray: Grid of building heights
            - numpy.ndarray: Grid of building minimum heights
            - numpy.ndarray: Grid of building IDs
            - list: Filtered building features
    """

    # Initialize Earth Engine only for building sources that require it
    ee_required_sources = {"Open Building 2.5D Temporal"}
    if source in ee_required_sources:
        initialize_earth_engine()

    print("Creating Building Height grid\n ")
    print(f"Data source: {source}")

    os.makedirs(output_dir, exist_ok=True)
    
    # If building_gdf is provided, use it directly
    if building_gdf is not None:
        gdf = building_gdf
        print("Using provided GeoDataFrame for building data")
    else:
        # Fetch building data from primary source
        # Each source has different data formats and processing requirements
        # Floor height (m) for inferring heights from floors/levels
        floor_height = kwargs.get("floor_height", 3.0)
        if source == 'Microsoft Building Footprints':
            # Machine learning-derived building footprints from satellite imagery
            gdf = get_mbfp_gdf(output_dir, rectangle_vertices)
        elif source == 'OpenStreetMap':
            # Crowd-sourced building data with varying completeness
            gdf = load_gdf_from_openstreetmap(rectangle_vertices, floor_height=floor_height)
        elif source == "Open Building 2.5D Temporal":
            # Special case: this source provides both footprints and heights
            # Skip GeoDataFrame processing and create grids directly
            building_height_grid, building_min_height_grid, building_id_grid, filtered_buildings = create_building_height_grid_from_open_building_temporal_polygon(meshsize, rectangle_vertices, output_dir)
        elif source == 'EUBUCCO v0.1':
            # European building database with height information
            gdf = load_gdf_from_eubucco(rectangle_vertices, output_dir)
        # elif source == "OpenMapTiles":
        #     # Vector tiles service for building data
        #     gdf = load_gdf_from_openmaptiles(rectangle_vertices, kwargs["maptiler_API_key"])
        elif source == "Overture":
            # Open building dataset from Overture Maps Foundation
            gdf = load_gdf_from_overture(rectangle_vertices, floor_height=floor_height)
        elif source in ("GBA", "Global Building Atlas"):
            # Global Building Atlas LOD1 polygons (GeoParquet tiles)
            clip_gba = kwargs.get("gba_clip", False)
            gba_download_dir = kwargs.get("gba_download_dir")
            gdf = load_gdf_from_gba(rectangle_vertices, download_dir=gba_download_dir, clip_to_rectangle=clip_gba)
        elif source == "Local file":
            # Handle user-provided local building data files
            _, extension = os.path.splitext(kwargs["building_path"])
            if extension == ".gpkg":
                gdf = get_gdf_from_gpkg(kwargs["building_path"], rectangle_vertices)
        elif source == "GeoDataFrame":
            # This case is handled by the building_gdf parameter above
            raise ValueError("When source is 'GeoDataFrame', building_gdf parameter must be provided")
    
    # Handle complementary data sources to fill gaps or provide additional information
    # This allows combining multiple sources for better coverage or accuracy
    building_complementary_source = kwargs.get("building_complementary_source") 
    building_complement_height = kwargs.get("building_complement_height")
    # Default to 'auto' overlap handling if not specified
    overlapping_footprint = kwargs.get("overlapping_footprint", "auto")

    if (building_complementary_source is None) or (building_complementary_source=='None'):
        # Use only the primary data source
        if source != "Open Building 2.5D Temporal":
            building_height_grid, building_min_height_grid, building_id_grid, filtered_buildings = create_building_height_grid_from_gdf_polygon(gdf, meshsize, rectangle_vertices, complement_height=building_complement_height, overlapping_footprint=overlapping_footprint)
    else:
        # Combine primary source with complementary data
        if building_complementary_source == "Open Building 2.5D Temporal":
            # Use temporal height data to complement footprint data
            roi = get_roi(rectangle_vertices)
            os.makedirs(output_dir, exist_ok=True)
            geotiff_path_comp = os.path.join(output_dir, "building_height.tif")
            save_geotiff_open_buildings_temporal(roi, geotiff_path_comp)
            building_height_grid, building_min_height_grid, building_id_grid, filtered_buildings = create_building_height_grid_from_gdf_polygon(gdf, meshsize, rectangle_vertices, geotiff_path_comp=geotiff_path_comp, complement_height=building_complement_height, overlapping_footprint=overlapping_footprint)   
        elif building_complementary_source in ["England 1m DSM - DTM", "Netherlands 0.5m DSM - DTM"]:
            # Use digital surface model minus digital terrain model for height estimation
            roi = get_roi(rectangle_vertices)
            os.makedirs(output_dir, exist_ok=True)
            geotiff_path_comp = os.path.join(output_dir, "building_height.tif")
            save_geotiff_dsm_minus_dtm(roi, geotiff_path_comp, meshsize, building_complementary_source)
            building_height_grid, building_min_height_grid, building_id_grid, filtered_buildings = create_building_height_grid_from_gdf_polygon(gdf, meshsize, rectangle_vertices, geotiff_path_comp=geotiff_path_comp, complement_height=building_complement_height, overlapping_footprint=overlapping_footprint)
        else:
            # Fetch complementary data from another vector source
            if building_complementary_source == 'Microsoft Building Footprints':
                gdf_comp = get_mbfp_gdf(output_dir, rectangle_vertices)
            elif building_complementary_source == 'OpenStreetMap':
                gdf_comp = load_gdf_from_openstreetmap(rectangle_vertices, floor_height=floor_height)
            elif building_complementary_source == 'EUBUCCO v0.1':
                gdf_comp = load_gdf_from_eubucco(rectangle_vertices, output_dir)
            # elif building_complementary_source == "OpenMapTiles":
            #     gdf_comp = load_gdf_from_openmaptiles(rectangle_vertices, kwargs["maptiler_API_key"])
            elif building_complementary_source == "Overture":
                gdf_comp = load_gdf_from_overture(rectangle_vertices, floor_height=floor_height)
            elif building_complementary_source in ("GBA", "Global Building Atlas"):
                clip_gba = kwargs.get("gba_clip", False)
                gba_download_dir = kwargs.get("gba_download_dir")
                gdf_comp = load_gdf_from_gba(rectangle_vertices, download_dir=gba_download_dir, clip_to_rectangle=clip_gba)
            elif building_complementary_source == "Local file":
                _, extension = os.path.splitext(kwargs["building_complementary_path"])
                if extension == ".gpkg":
                    gdf_comp = get_gdf_from_gpkg(kwargs["building_complementary_path"], rectangle_vertices)
            
            # Configure how to combine the complementary data
            # Can complement footprints only or both footprints and heights
            complement_building_footprints = kwargs.get("complement_building_footprints")
            building_height_grid, building_min_height_grid, building_id_grid, filtered_buildings = create_building_height_grid_from_gdf_polygon(gdf, meshsize, rectangle_vertices, gdf_comp=gdf_comp, complement_building_footprints=complement_building_footprints, complement_height=building_complement_height, overlapping_footprint=overlapping_footprint)

    # Generate visualization if requested
    grid_vis = kwargs.get("gridvis", True)    
    if grid_vis:
        # Replace zeros with NaN for better visualization (don't show empty areas)
        building_height_grid_nan = building_height_grid.copy()
        building_height_grid_nan[building_height_grid_nan == 0] = np.nan
        # Flip grid vertically for correct display orientation
        visualize_numerical_grid(np.flipud(building_height_grid_nan), meshsize, "building height (m)", cmap='viridis', label='Value')

    return building_height_grid, building_min_height_grid, building_id_grid, filtered_buildings

def get_canopy_height_grid(rectangle_vertices, meshsize, source, output_dir, **kwargs):
    """Creates canopy top and bottom height grids.

    Supports satellite sources and a GeoDataFrame source (from draw_additional_trees).

    Args:
        rectangle_vertices: List of coordinates defining the area of interest
        meshsize: Size of each grid cell in meters
        source: Data source for canopy heights. Use 'GeoDataFrame' or 'tree_gdf' for tree_gdf path/object.
        output_dir: Directory to save output files
        **kwargs: Additional arguments including:
            - gridvis: Whether to visualize the grid
            - tree_gdf: GeoDataFrame of trees (optional when source='GeoDataFrame')
            - tree_gdf_path: Path to a local file (e.g., .gpkg) with trees when source='GeoDataFrame'
            - trunk_height_ratio: Fraction of top height used as canopy bottom for non-GDF sources

    Orientation:
        Inputs and returned grids use north_up orientation (row 0 = north/top),
        columns increase eastward (col 0 = west/left).

    Returns:
        tuple[numpy.ndarray, numpy.ndarray]: (canopy_top_height_grid, canopy_bottom_height_grid)
    """

    print("Creating Canopy Height grid\n ")
    print(f"Data source: {source}")

    os.makedirs(output_dir, exist_ok=True)

    # Branch: compute from a provided GeoDataFrame (draw_additional_trees output)
    if source in ('GeoDataFrame', 'tree_gdf', 'Tree_GeoDataFrame', 'GDF'):
        tree_gdf = kwargs.get('tree_gdf')
        tree_gdf_path = kwargs.get('tree_gdf_path')
        if tree_gdf is None and tree_gdf_path is not None:
            _, ext = os.path.splitext(tree_gdf_path)
            if ext.lower() == '.gpkg':
                tree_gdf = get_gdf_from_gpkg(tree_gdf_path, rectangle_vertices)
            else:
                raise ValueError("Unsupported tree file format. Use .gpkg or pass a GeoDataFrame.")
        if tree_gdf is None:
            raise ValueError("When source='GeoDataFrame', provide 'tree_gdf' or 'tree_gdf_path'.")

        canopy_top, canopy_bottom = create_canopy_grids_from_tree_gdf(tree_gdf, meshsize, rectangle_vertices)

        # Visualization
        grid_vis = kwargs.get("gridvis", True)
        if grid_vis:
            vis = canopy_top.copy()
            vis[vis == 0] = np.nan
            visualize_numerical_grid(np.flipud(vis), meshsize, "Tree canopy height (top)", cmap='Greens', label='Tree canopy height (m)')

        return canopy_top, canopy_bottom

    # Default: satellite/remote sensing sources
    print("Data source: High Resolution Canopy Height Maps by WRI and Meta")
    initialize_earth_engine()

    geotiff_path = os.path.join(output_dir, "canopy_height.tif")

    roi = get_roi(rectangle_vertices)
    if source == 'High Resolution 1m Global Canopy Height Maps':
        collection_name = "projects/meta-forest-monitoring-okw37/assets/CanopyHeight"
        image = get_ee_image_collection(collection_name, roi)
    elif source == 'ETH Global Sentinel-2 10m Canopy Height (2020)':
        collection_name = "users/nlang/ETH_GlobalCanopyHeight_2020_10m_v1"
        image = get_ee_image(collection_name, roi)
    else:
        raise ValueError(f"Unsupported canopy source: {source}")

    save_geotiff(image, geotiff_path, resolution=meshsize)
    canopy_height_grid = create_height_grid_from_geotiff_polygon(geotiff_path, meshsize, rectangle_vertices)

    # Derive bottom grid using trunk_height_ratio (consistent with create_3d_voxel)
    trunk_height_ratio = kwargs.get("trunk_height_ratio")
    if trunk_height_ratio is None:
        trunk_height_ratio = 11.76 / 19.98
    canopy_bottom_grid = canopy_height_grid * float(trunk_height_ratio)

    grid_vis = kwargs.get("gridvis", True)
    if grid_vis:
        canopy_height_grid_nan = canopy_height_grid.copy()
        canopy_height_grid_nan[canopy_height_grid_nan == 0] = np.nan
        visualize_numerical_grid(np.flipud(canopy_height_grid_nan), meshsize, "Tree canopy height", cmap='Greens', label='Tree canopy height (m)')
    return canopy_height_grid, canopy_bottom_grid

def get_dem_grid(rectangle_vertices, meshsize, source, output_dir, **kwargs):
    """Creates a digital elevation model grid.

    Args:
        rectangle_vertices: List of coordinates defining the area of interest
        meshsize: Size of each grid cell in meters
        source: Data source for DEM
        output_dir: Directory to save output files
        **kwargs: Additional arguments including:
            - dem_interpolation: Interpolation method for DEM
            - gridvis: Whether to visualize the grid

    Orientation:
        Returned DEM grid uses north_up orientation (row 0 = north/top),
        columns increase eastward (col 0 = west/left).

    Returns:
        numpy.ndarray: Grid of elevation values
    """

    print("Creating Digital Elevation Model (DEM) grid\n ")
    print(f"Data source: {source}")

    if source == "Local file":
        # Use user-provided local DEM file
        geotiff_path = kwargs["dem_path"]
    else:
        # Fetch DEM data from various satellite/government sources
        initialize_earth_engine()

        geotiff_path = os.path.join(output_dir, "dem.tif")

        # Add buffer around region of interest to ensure smooth interpolation at edges
        # This prevents edge artifacts in the final grid
        buffer_distance = 100
        roi = get_roi(rectangle_vertices)
        roi_buffered = roi.buffer(buffer_distance)
        
        # Fetch elevation data from selected source
        image = get_dem_image(roi_buffered, source)
        
        # Save DEM data with appropriate resolution based on source capabilities
        if source in ["England 1m DTM", 'DEM France 1m', 'DEM France 5m', 'AUSTRALIA 5M DEM', 'Netherlands 0.5m DTM']:
            # High-resolution elevation models - use specified mesh size
            save_geotiff(image, geotiff_path, scale=meshsize, region=roi_buffered, crs='EPSG:4326')
        elif source == 'USGS 3DEP 1m':
            # US Geological Survey 3D Elevation Program
            # Ensure minimum scale of 1.25m due to data limitations
            scale = max(meshsize, 1.25)
            save_geotiff(image, geotiff_path, scale=scale, region=roi_buffered, crs='EPSG:4326')
        else:
            # Default to 30m resolution for global/lower resolution sources
            save_geotiff(image, geotiff_path, scale=30, region=roi_buffered)

    # Convert GeoTIFF to regular grid with optional interpolation
    # Interpolation helps fill gaps and smooth transitions
    dem_interpolation = kwargs.get("dem_interpolation")
    dem_grid = create_dem_grid_from_geotiff_polygon(geotiff_path, meshsize, rectangle_vertices, dem_interpolation=dem_interpolation)

    # Generate visualization if requested
    grid_vis = kwargs.get("gridvis", True)    
    if grid_vis:
        # Use terrain color scheme appropriate for elevation data
        visualize_numerical_grid(np.flipud(dem_grid), meshsize, title='Digital Elevation Model', cmap='terrain', label='Elevation (m)')

    return dem_grid

<<<<<<< HEAD
# Removed: legacy create_3d_voxel (use Voxelizer.generate_combined)
=======
def create_3d_voxel(building_height_grid_ori, building_min_height_grid_ori, 
                    building_id_grid_ori, land_cover_grid_ori, dem_grid_ori, 
                    tree_grid_ori, voxel_size, land_cover_source, canopy_bottom_height_grid_ori=None, **kwargs):
    """Creates a 3D voxel representation combining all input grids.
    Args:
        building_height_grid_ori: Grid of building heights
        building_min_height_grid_ori: Grid of building minimum heights
        building_id_grid_ori: Grid of building IDs
        land_cover_grid_ori: Grid of land cover classifications
        dem_grid_ori: Grid of elevation values
        tree_grid_ori: Grid of tree heights
        voxel_size: Size of each voxel in meters
        land_cover_source: Source of land cover data
        kwargs: Additional arguments including:
            - trunk_height_ratio: Ratio of trunk height to total tree height
    Orientation:
        All 2D inputs must be north_up (row 0 = north/top) with columns increasing
        eastward (col 0 = west/left). 3D indexing follows (row, col, z) =
        (north→south, west→east, ground→up).

    Returns:
        numpy.ndarray: 3D voxel grid with encoded values for different features
    """
    print("Generating 3D voxel data")
>>>>>>> 911c2846

# Removed: legacy create_3d_voxel_individuals (use Voxelizer.generate_components)

<<<<<<< HEAD
def get_voxcity(rectangle_vertices, building_source, land_cover_source, canopy_height_source, dem_source, meshsize, building_gdf=None, terrain_gdf=None, **kwargs):
    """Main function to generate a complete VoxCity model.
=======
    voxel_grid = np.zeros((rows, cols, max_height), dtype=voxel_dtype)
    # Configure tree trunk-to-crown ratio
    # This determines how much of the tree is trunk vs canopy
    trunk_height_ratio = kwargs.get("trunk_height_ratio")
    if trunk_height_ratio is None:
        trunk_height_ratio = 11.76 / 19.98  # Default ratio based on typical tree proportions
    # Process each grid cell to build the 3D voxel representation
    for i in range(rows):
        for j in range(cols):
            # Calculate ground level in voxel units
            # Add 1 to ensure space for surface features
            ground_level = int(dem_grid[i, j] / voxel_size + 0.5) + 1 
            # Extract current cell values
            tree_height = tree_grid[i, j]
            land_cover = land_cover_grid[i, j]
            # Fill underground voxels with -1 (represents subsurface)
            voxel_grid[i, j, :ground_level] = -1
            # Set the ground surface to the land cover type
            voxel_grid[i, j, ground_level-1] = land_cover
            # Process tree canopy if trees are present
            if tree_height > 0:
                # Calculate tree structure: trunk base to crown base to crown top
                if canopy_bottom_grid is not None:
                    crown_base_height = canopy_bottom_grid[i, j]
                else:
                    crown_base_height = (tree_height * trunk_height_ratio)
                crown_base_height_level = int(crown_base_height / voxel_size + 0.5)
                crown_top_height = tree_height
                crown_top_height_level = int(crown_top_height / voxel_size + 0.5)

                # Ensure minimum crown height of 1 voxel
                # Prevent crown base and top from being at the same level
                if (crown_top_height_level == crown_base_height_level) and (crown_base_height_level>0):
                    crown_base_height_level -= 1

                # Calculate absolute positions relative to ground level
                tree_start = ground_level + crown_base_height_level
                tree_end = ground_level + crown_top_height_level

                # Fill tree crown voxels with -2 (represents vegetation canopy)
                voxel_grid[i, j, tree_start:tree_end] = -2
            # Process buildings - handle multiple height segments per building
            # Some buildings may have multiple levels or complex height profiles
            for k in building_min_height_grid[i, j]:
                building_min_height = int(k[0] / voxel_size + 0.5)  # Lower height of building segment
                building_height = int(k[1] / voxel_size + 0.5)      # Upper height of building segment
                # Fill building voxels with -3 (represents built structures)
                voxel_grid[i, j, ground_level+building_min_height:ground_level+building_height] = -3
    return voxel_grid

def create_3d_voxel_individuals(building_height_grid_ori, land_cover_grid_ori, dem_grid_ori, tree_grid_ori, voxel_size, land_cover_source, layered_interval=None):
    """Creates separate 3D voxel grids for each component.

    Args:
        building_height_grid_ori: Grid of building heights
        land_cover_grid_ori: Grid of land cover classifications
        dem_grid_ori: Grid of elevation values
        tree_grid_ori: Grid of tree heights
        voxel_size: Size of each voxel in meters
        land_cover_source: Source of land cover data
        layered_interval: Interval for layered output

    Orientation:
        All 2D inputs must be north_up (row 0 = north/top) with columns increasing
        eastward (col 0 = west/left). Each returned 3D grid preserves this X,Y
        orientation, with z increasing upward.

    Returns:
        tuple:
            - numpy.ndarray: Land cover voxel grid
            - numpy.ndarray: Building voxel grid
            - numpy.ndarray: Tree voxel grid
            - numpy.ndarray: DEM voxel grid
            - numpy.ndarray: Combined layered voxel grid
    """

    print("Generating 3D voxel data")
    # Convert land cover values if not from OpenEarthMapJapan
    if land_cover_source != 'OpenEarthMapJapan':
        land_cover_grid_converted = convert_land_cover(land_cover_grid_ori, land_cover_source=land_cover_source)  
    else:
        land_cover_grid_converted = land_cover_grid_ori      

    # Prepare and flip all input grids vertically
    building_height_grid = np.flipud(building_height_grid_ori.copy())
    land_cover_grid = np.flipud(land_cover_grid_converted.copy()) + 1  # Add 1 to avoid 0 values
    dem_grid = np.flipud(dem_grid_ori.copy()) - np.min(dem_grid_ori)  # Normalize DEM to start at 0
    building_nr_grid = group_and_label_cells(np.flipud(building_height_grid_ori.copy()))
    dem_grid = process_grid(building_nr_grid, dem_grid)  # Process DEM based on building footprints
    tree_grid = np.flipud(tree_grid_ori.copy())

    # Validate input dimensions
    assert building_height_grid.shape == land_cover_grid.shape == dem_grid.shape == tree_grid.shape, "Input grids must have the same shape"

    rows, cols = building_height_grid.shape

    # Calculate required height for 3D grid
    max_height = int(np.ceil(np.max(building_height_grid + dem_grid + tree_grid) / voxel_size))

    # Initialize empty 3D grids for each component
    land_cover_voxel_grid = np.zeros((rows, cols, max_height), dtype=np.int32)
    building_voxel_grid = np.zeros((rows, cols, max_height), dtype=np.int32)
    tree_voxel_grid = np.zeros((rows, cols, max_height), dtype=np.int32)
    dem_voxel_grid = np.zeros((rows, cols, max_height), dtype=np.int32)

    # Fill individual component grids
    for i in range(rows):
        for j in range(cols):
            ground_level = int(dem_grid[i, j] / voxel_size + 0.5)
            building_height = int(building_height_grid[i, j] / voxel_size + 0.5)
            tree_height = int(tree_grid[i, j] / voxel_size + 0.5)
            land_cover = land_cover_grid[i, j]

            # Fill underground cells with -1
            dem_voxel_grid[i, j, :ground_level+1] = -1

            # Set ground level cell to land cover
            land_cover_voxel_grid[i, j, 0] = land_cover

            # Fill tree crown with value -2
            if tree_height > 0:
                tree_voxel_grid[i, j, :tree_height] = -2

            # Fill building with value -3
            if building_height > 0:
                building_voxel_grid[i, j, :building_height] = -3
    
    # Set default layered interval if not provided
    if not layered_interval:
        layered_interval = max(max_height, int(dem_grid.shape[0]/4 + 0.5))

    # Create combined layered visualization
    extract_height = min(layered_interval, max_height)
    layered_voxel_grid = np.zeros((rows, cols, layered_interval*4), dtype=np.int32)
    
    # Stack components in layers with equal spacing
    layered_voxel_grid[:, :, :extract_height] = dem_voxel_grid[:, :, :extract_height]
    layered_voxel_grid[:, :, layered_interval:layered_interval+extract_height] = land_cover_voxel_grid[:, :, :extract_height]
    layered_voxel_grid[:, :, 2*layered_interval:2*layered_interval+extract_height] = building_voxel_grid[:, :, :extract_height]
    layered_voxel_grid[:, :, 3*layered_interval:3*layered_interval+extract_height] = tree_voxel_grid[:, :, :extract_height]

    return land_cover_voxel_grid, building_voxel_grid, tree_voxel_grid, dem_voxel_grid, layered_voxel_grid

def get_voxcity(rectangle_vertices, building_source, land_cover_source, canopy_height_source, dem_source, meshsize, building_gdf=None, terrain_gdf=None, **kwargs):
    """Main function to generate a complete voxel city model.
>>>>>>> 911c2846

    Args:
        rectangle_vertices: List of coordinates defining the area of interest
        building_source: Source for building height data (e.g. 'OSM', 'EUBUCCO', 'GeoDataFrame')
        land_cover_source: Source for land cover data (e.g. 'ESA', 'ESRI') 
        canopy_height_source: Source for tree canopy height data
        dem_source: Source for digital elevation model data ('Flat' or other source)
        meshsize: Size of each grid cell in meters
        building_gdf: Optional GeoDataFrame with building footprint, height and other information
        terrain_gdf: Optional GeoDataFrame with terrain elements including an 'elevation' column
        **kwargs: Additional keyword arguments including:
            - output_dir: Directory to save output files (default: 'output')
            - min_canopy_height: Minimum height threshold for tree canopy
            - remove_perimeter_object: Factor to remove objects near perimeter
            - mapvis: Whether to visualize grids on map
            - voxelvis: Whether to visualize 3D voxel model
            - voxelvis_img_save_path: Path to save 3D visualization
            - default_land_cover_class: Default class for land cover grid cells with no intersecting polygons (default: 'Developed space')

    Orientation:
        All intermediate and final 2D grids use north_up (row 0 = north/top) with
        columns increasing eastward (col 0 = west/left). Visual previews may flip
        vertically for display only.

    Returns:
        VoxCity: structured city model with voxel grid, 2D grids, and metadata.
    """
    # Build via pipeline
    output_dir = kwargs.get("output_dir", "output")
<<<<<<< HEAD
    cfg = PipelineConfig(
        rectangle_vertices=rectangle_vertices,
        meshsize=float(meshsize),
        building_source=building_source,
        land_cover_source=land_cover_source,
        canopy_height_source=canopy_height_source,
        dem_source=dem_source,
        output_dir=output_dir,
        trunk_height_ratio=kwargs.get("trunk_height_ratio"),
        static_tree_height=kwargs.get("static_tree_height"),
        remove_perimeter_object=kwargs.get("remove_perimeter_object"),
        mapvis=bool(kwargs.get("mapvis", False)),
        gridvis=bool(kwargs.get("gridvis", True)),
    )
    city = VoxCityPipeline(meshsize=cfg.meshsize, rectangle_vertices=cfg.rectangle_vertices).run(cfg, building_gdf=building_gdf, terrain_gdf=terrain_gdf, **{k: v for k, v in kwargs.items() if k != 'output_dir'})

    # Optional legacy save
    if kwargs.get("save_voxctiy_data", True):
=======
    os.makedirs(output_dir, exist_ok=True)
        
    # Remove 'output_dir' from kwargs to prevent duplication in function calls
    kwargs.pop('output_dir', None)

    # STEP 1: Generate all required 2D grids from various data sources
    # These grids form the foundation for the 3D voxel model
    
    # Land cover classification grid (e.g., urban, forest, water, agriculture)
    land_cover_grid = get_land_cover_grid(rectangle_vertices, meshsize, land_cover_source, output_dir, **kwargs)
    
    # Building footprints and height information
    building_height_grid, building_min_height_grid, building_id_grid, building_gdf = get_building_height_grid(rectangle_vertices, meshsize, building_source, output_dir, building_gdf=building_gdf, **kwargs)
    
    # Save building data to file for later analysis or visualization
    if not building_gdf.empty:
        save_path = f"{output_dir}/building.gpkg"
        building_gdf.to_file(save_path, driver='GPKG')
    
    # STEP 2: Handle canopy height data
    # Either use static values or fetch from satellite sources
    if canopy_height_source == "Static":
        # Create uniform canopy height for all tree-covered areas (top grid)
        canopy_height_grid = np.zeros_like(land_cover_grid, dtype=float)
        static_tree_height = kwargs.get("static_tree_height", 10.0)
        # Determine tree class indices based on source-specific class names
        _classes = get_land_cover_classes(land_cover_source)
        _class_to_int = {name: i for i, name in enumerate(_classes.values())}
        _tree_labels = ["Tree", "Trees", "Tree Canopy"]
        _tree_indices = [_class_to_int[label] for label in _tree_labels if label in _class_to_int]
        tree_mask = np.isin(land_cover_grid, _tree_indices) if _tree_indices else np.zeros_like(land_cover_grid, dtype=bool)
        canopy_height_grid[tree_mask] = static_tree_height

        # Derive bottom from trunk_height_ratio
        trunk_height_ratio = kwargs.get("trunk_height_ratio")
        if trunk_height_ratio is None:
            trunk_height_ratio = 11.76 / 19.98
        canopy_bottom_height_grid = canopy_height_grid * float(trunk_height_ratio)
    else:
        # Fetch canopy top/bottom from source
        canopy_height_grid, canopy_bottom_height_grid = get_canopy_height_grid(rectangle_vertices, meshsize, canopy_height_source, output_dir, **kwargs)
    
    # STEP 3: Handle digital elevation model (terrain)
    if terrain_gdf is not None:
        # Build DEM directly from provided terrain GeoDataFrame (e.g., precomputed from CityGML)
        dem_grid = create_dem_grid_from_gdf_polygon(terrain_gdf, meshsize, rectangle_vertices)
    else:
        if dem_source == "Flat":
            # Create flat terrain for simplified modeling
            dem_grid = np.zeros_like(land_cover_grid)
        else:
            # Fetch terrain elevation from various sources
            dem_grid = get_dem_grid(rectangle_vertices, meshsize, dem_source, output_dir, **kwargs)

    # STEP 4: Apply optional data filtering and cleaning
    
    # Filter out low vegetation that may be noise in the data
    min_canopy_height = kwargs.get("min_canopy_height")
    if min_canopy_height is not None:
        canopy_height_grid[canopy_height_grid < kwargs["min_canopy_height"]] = 0        
        if 'canopy_bottom_height_grid' in locals():
            canopy_bottom_height_grid[canopy_height_grid == 0] = 0

    # Remove objects near the boundary to avoid edge effects
    # This is useful when the area of interest is part of a larger urban area
    remove_perimeter_object = kwargs.get("remove_perimeter_object")
    if (remove_perimeter_object is not None) and (remove_perimeter_object > 0):
        print("apply perimeter removal")
        # Calculate perimeter width based on grid dimensions
        w_peri = int(remove_perimeter_object * building_height_grid.shape[0] + 0.5)
        h_peri = int(remove_perimeter_object * building_height_grid.shape[1] + 0.5)
        
        # Clear canopy heights in perimeter areas
        canopy_height_grid[:w_peri, :] = canopy_height_grid[-w_peri:, :] = canopy_height_grid[:, :h_peri] = canopy_height_grid[:, -h_peri:] = 0
        if 'canopy_bottom_height_grid' in locals():
            canopy_bottom_height_grid[:w_peri, :] = canopy_bottom_height_grid[-w_peri:, :] = canopy_bottom_height_grid[:, :h_peri] = canopy_bottom_height_grid[:, -h_peri:] = 0

        # Identify buildings that intersect with perimeter areas
        ids1 = np.unique(building_id_grid[:w_peri, :][building_id_grid[:w_peri, :] > 0])
        ids2 = np.unique(building_id_grid[-w_peri:, :][building_id_grid[-w_peri:, :] > 0])
        ids3 = np.unique(building_id_grid[:, :h_peri][building_id_grid[:, :h_peri] > 0])
        ids4 = np.unique(building_id_grid[:, -h_peri:][building_id_grid[:, -h_peri:] > 0])
        remove_ids = np.concatenate((ids1, ids2, ids3, ids4))
        
        # Remove identified buildings from all grids
        for remove_id in remove_ids:
            positions = np.where(building_id_grid == remove_id)
            building_height_grid[positions] = 0
            building_min_height_grid[positions] = [[] for _ in range(len(building_min_height_grid[positions]))]

        # Visualize grids after optional perimeter removal
        grid_vis = kwargs.get("gridvis", True)
        if grid_vis:
            # Building height grid visualization (zeros hidden)
            building_height_grid_nan = building_height_grid.copy()
            building_height_grid_nan[building_height_grid_nan == 0] = np.nan
            visualize_numerical_grid(
                np.flipud(building_height_grid_nan),
                meshsize,
                "building height (m)",
                cmap='viridis',
                label='Value'
            )

            # Canopy height grid visualization (zeros hidden)
            canopy_height_grid_nan = canopy_height_grid.copy()
            canopy_height_grid_nan[canopy_height_grid_nan == 0] = np.nan
            visualize_numerical_grid(
                np.flipud(canopy_height_grid_nan),
                meshsize,
                "Tree canopy height (m)",
                cmap='Greens',
                label='Tree canopy height (m)'
            )

    # STEP 5: Generate optional 2D visualizations on interactive maps
    mapvis = kwargs.get("mapvis")
    if mapvis:
        # Create map-based visualizations of all data layers
        # These help users understand the input data before 3D modeling
        
        # Visualize land cover using the new function
        visualize_landcover_grid_on_basemap(
            land_cover_grid, 
            rectangle_vertices, 
            meshsize, 
            source=land_cover_source,
            alpha=0.7,
            figsize=(12, 8),
            basemap='CartoDB light',
            show_edge=False
        )
        
        # Visualize building heights using the new function
        visualize_numerical_grid_on_basemap(
            building_height_grid,
            rectangle_vertices,
            meshsize,
            value_name="Building Heights (m)",
            cmap='viridis',
            alpha=0.7,
            figsize=(12, 8),
            basemap='CartoDB light',
            show_edge=False
        )
        
        # Visualize canopy heights using the new function
        visualize_numerical_grid_on_basemap(
            canopy_height_grid,
            rectangle_vertices,
            meshsize,
            value_name="Canopy Heights (m)",
            cmap='Greens',
            alpha=0.7,
            figsize=(12, 8),
            basemap='CartoDB light',
            show_edge=False
        )
        
        # Visualize DEM using the new function
        visualize_numerical_grid_on_basemap(
            dem_grid,
            rectangle_vertices,
            meshsize,
            value_name="Terrain Elevation (m)",
            cmap='terrain',
            alpha=0.7,
            figsize=(12, 8),
            basemap='CartoDB light',
            show_edge=False
        )

    # STEP 6: Generate the final 3D voxel model
    # This combines all 2D grids into a comprehensive 3D representation
    voxcity_grid = create_3d_voxel(building_height_grid, building_min_height_grid, building_id_grid, land_cover_grid, dem_grid, canopy_height_grid, meshsize, land_cover_source, canopy_bottom_height_grid)

    # STEP 7: Generate optional 3D visualization
    # voxelvis = kwargs.get("voxelvis")
    # if voxelvis:
    #     # Create a taller grid for better visualization
    #     # Fixed height ensures consistent camera positioning
    #     new_height = int(550/meshsize+0.5)     
    #     voxcity_grid_vis = np.zeros((voxcity_grid.shape[0], voxcity_grid.shape[1], new_height))
    #     voxcity_grid_vis[:, :, :voxcity_grid.shape[2]] = voxcity_grid
    #     voxcity_grid_vis[-1, -1, -1] = -99  # Add marker to fix camera location and angle of view
    #     visualize_3d_voxel(voxcity_grid_vis, voxel_size=meshsize, save_path=kwargs["voxelvis_img_save_path"])

    # STEP 8: Save all generated data for future use
    save_voxcity = kwargs.get("save_voxctiy_data", True)
    if save_voxcity:
>>>>>>> 911c2846
        save_path = kwargs.get("save_data_path", f"{output_dir}/voxcity_data.pkl")
        save_voxcity_data(save_path, city.voxels.classes, city.buildings.heights, city.buildings.min_heights,
                          city.buildings.ids, city.tree_canopy.top, city.land_cover.classes, city.dem.elevation,
                          city.extras.get("building_gdf"), meshsize, rectangle_vertices)

    return city

def get_voxcity_CityGML(rectangle_vertices, land_cover_source, canopy_height_source, meshsize, url_citygml=None, citygml_path=None, **kwargs):
    """Main function to generate a complete VoxCity model from CityGML.

    Args:
        rectangle_vertices: List of coordinates defining the area of interest
        building_source: Source for building height data (e.g. 'OSM', 'EUBUCCO')
        land_cover_source: Source for land cover data (e.g. 'ESA', 'ESRI') 
        canopy_height_source: Source for tree canopy height data
        dem_source: Source for digital elevation model data ('Flat' or other source)
        meshsize: Size of each grid cell in meters
        **kwargs: Additional keyword arguments including:
            - output_dir: Directory to save output files (default: 'output')
            - min_canopy_height: Minimum height threshold for tree canopy
            - remove_perimeter_object: Factor to remove objects near perimeter
            - mapvis: Whether to visualize grids on map
            - voxelvis: Whether to visualize 3D voxel model
            - voxelvis_img_save_path: Path to save 3D visualization

    Orientation:
        All intermediate and final 2D grids use north_up (row 0 = north/top) with
        columns increasing eastward (col 0 = west/left). Visual previews may flip
        vertically for display only.

    Returns:
        VoxCity: structured city model with voxel grid, 2D grids, and metadata.
    """
    # Create output directory if it doesn't exist
    output_dir = kwargs.get("output_dir", "output")
    os.makedirs(output_dir, exist_ok=True)
        
    # Remove 'output_dir' from kwargs to prevent duplication
    kwargs.pop('output_dir', None)

    # SSL/HTTP options for CityGML download (optional)
    # Backward compatible: accept 'verify' but prefer 'ssl_verify'
    ssl_verify = kwargs.pop('ssl_verify', kwargs.pop('verify', True))
    ca_bundle = kwargs.pop('ca_bundle', None)
    timeout = kwargs.pop('timeout', 60)

    # get all required gdfs    
    building_gdf, terrain_gdf, vegetation_gdf = load_buid_dem_veg_from_citygml(
        url=url_citygml,
        citygml_path=citygml_path,
        base_dir=output_dir,
        rectangle_vertices=rectangle_vertices,
        ssl_verify=ssl_verify,
        ca_bundle=ca_bundle,
        timeout=timeout
    )

    # Normalize CRS to WGS84 (EPSG:4326) to ensure consistent operations downstream
    try:
        import geopandas as gpd  # noqa: F401
        if building_gdf is not None:
            if building_gdf.crs is None:
                building_gdf = building_gdf.set_crs(epsg=4326)
            elif getattr(building_gdf.crs, 'to_epsg', lambda: None)() != 4326 and building_gdf.crs != "EPSG:4326":
                building_gdf = building_gdf.to_crs(epsg=4326)
        if terrain_gdf is not None:
            if terrain_gdf.crs is None:
                terrain_gdf = terrain_gdf.set_crs(epsg=4326)
            elif getattr(terrain_gdf.crs, 'to_epsg', lambda: None)() != 4326 and terrain_gdf.crs != "EPSG:4326":
                terrain_gdf = terrain_gdf.to_crs(epsg=4326)
        if vegetation_gdf is not None:
            if vegetation_gdf.crs is None:
                vegetation_gdf = vegetation_gdf.set_crs(epsg=4326)
            elif getattr(vegetation_gdf.crs, 'to_epsg', lambda: None)() != 4326 and vegetation_gdf.crs != "EPSG:4326":
                vegetation_gdf = vegetation_gdf.to_crs(epsg=4326)
    except Exception:
        pass

    land_cover_grid = get_land_cover_grid(rectangle_vertices, meshsize, land_cover_source, output_dir, **kwargs)        

    # building_height_grid, building_min_height_grid, building_id_grid, building_gdf = get_building_height_grid(rectangle_vertices, meshsize, building_source, output_dir, **kwargs)
    print("Creating building height grid")
    # Prepare complementary building source if provided
    building_complementary_source = kwargs.get("building_complementary_source")
    gdf_comp = None
    geotiff_path_comp = None
    complement_building_footprints = kwargs.get("complement_building_footprints")
    # Default to complement footprints when a complementary source is specified
    if complement_building_footprints is None and (building_complementary_source not in (None, "None")):
        complement_building_footprints = True

    if (building_complementary_source is not None) and (building_complementary_source != "None"):
        # Vector complementary sources
        floor_height = kwargs.get("floor_height", 3.0)
        if building_complementary_source == 'Microsoft Building Footprints':
            gdf_comp = get_mbfp_gdf(kwargs.get("output_dir", "output"), rectangle_vertices)
        elif building_complementary_source == 'OpenStreetMap':
            gdf_comp = load_gdf_from_openstreetmap(rectangle_vertices, floor_height=floor_height)
        elif building_complementary_source == 'EUBUCCO v0.1':
            gdf_comp = load_gdf_from_eubucco(rectangle_vertices, kwargs.get("output_dir", "output"))
        elif building_complementary_source == 'Overture':
            gdf_comp = load_gdf_from_overture(rectangle_vertices, floor_height=floor_height)
        elif building_complementary_source in ("GBA", "Global Building Atlas"):
            clip_gba = kwargs.get("gba_clip", False)
            gba_download_dir = kwargs.get("gba_download_dir")
            gdf_comp = load_gdf_from_gba(rectangle_vertices, download_dir=gba_download_dir, clip_to_rectangle=clip_gba)
        elif building_complementary_source == 'Local file':
            comp_path = kwargs.get("building_complementary_path")
            if comp_path is not None:
                _, extension = os.path.splitext(comp_path)
                if extension == ".gpkg":
                    gdf_comp = get_gdf_from_gpkg(comp_path, rectangle_vertices)
        # Ensure complementary GDF uses WGS84
        if gdf_comp is not None:
            try:
                if gdf_comp.crs is None:
                    gdf_comp = gdf_comp.set_crs(epsg=4326)
                elif getattr(gdf_comp.crs, 'to_epsg', lambda: None)() != 4326 and gdf_comp.crs != "EPSG:4326":
                    gdf_comp = gdf_comp.to_crs(epsg=4326)
            except Exception:
                pass
        # Raster complementary sources (height only)
        elif building_complementary_source == "Open Building 2.5D Temporal":
            roi = get_roi(rectangle_vertices)
            os.makedirs(kwargs.get("output_dir", "output"), exist_ok=True)
            geotiff_path_comp = os.path.join(kwargs.get("output_dir", "output"), "building_height.tif")
            save_geotiff_open_buildings_temporal(roi, geotiff_path_comp)
        elif building_complementary_source in ["England 1m DSM - DTM", "Netherlands 0.5m DSM - DTM"]:
            roi = get_roi(rectangle_vertices)
            os.makedirs(kwargs.get("output_dir", "output"), exist_ok=True)
            geotiff_path_comp = os.path.join(kwargs.get("output_dir", "output"), "building_height.tif")
            save_geotiff_dsm_minus_dtm(roi, geotiff_path_comp, meshsize, building_complementary_source)

    # Filter and assemble kwargs accepted by the grid function
    _allowed_building_kwargs = {
        "overlapping_footprint",
        "gdf_comp",
        "geotiff_path_comp",
        "complement_building_footprints",
        "complement_height",
    }
    _building_kwargs = {k: v for k, v in kwargs.items() if k in _allowed_building_kwargs}
    if gdf_comp is not None:
        _building_kwargs["gdf_comp"] = gdf_comp
    if geotiff_path_comp is not None:
        _building_kwargs["geotiff_path_comp"] = geotiff_path_comp
    if complement_building_footprints is not None:
        _building_kwargs["complement_building_footprints"] = complement_building_footprints

    # Map user-provided building_complement_height -> complement_height for grid builder
    comp_height_user = kwargs.get("building_complement_height")
    if comp_height_user is not None:
        _building_kwargs["complement_height"] = comp_height_user
    # If footprints are being complemented and no height provided, default to 10
    if _building_kwargs.get("complement_building_footprints") and ("complement_height" not in _building_kwargs):
        _building_kwargs["complement_height"] = 10.0

    building_height_grid, building_min_height_grid, building_id_grid, filtered_buildings = create_building_height_grid_from_gdf_polygon(
        building_gdf, meshsize, rectangle_vertices, **_building_kwargs
    )

    # Visualize grid if requested
    grid_vis = kwargs.get("gridvis", True)    
    if grid_vis:
        building_height_grid_nan = building_height_grid.copy()
        building_height_grid_nan[building_height_grid_nan == 0] = np.nan
        visualize_numerical_grid(np.flipud(building_height_grid_nan), meshsize, "building height (m)", cmap='viridis', label='Value')
    
    # Save building data to GeoJSON
    if not building_gdf.empty:
        save_path = f"{output_dir}/building.gpkg"
        building_gdf.to_file(save_path, driver='GPKG')
    
    # Get canopy height data
    if canopy_height_source == "Static":
        # Create canopy height grid with same shape as land cover grid
        canopy_height_grid_comp = np.zeros_like(land_cover_grid, dtype=float)
        
        # Set default static height for trees (20 meters is a typical average tree height)
        static_tree_height = kwargs.get("static_tree_height", 10.0)
        # Determine tree class indices based on source-specific class names
        _classes = get_land_cover_classes(land_cover_source)
        _class_to_int = {name: i for i, name in enumerate(_classes.values())}
        _tree_labels = ["Tree", "Trees", "Tree Canopy"]
        _tree_indices = [_class_to_int[label] for label in _tree_labels if label in _class_to_int]
        tree_mask = np.isin(land_cover_grid, _tree_indices) if _tree_indices else np.zeros_like(land_cover_grid, dtype=bool)
        
        # Set static height for tree cells
        canopy_height_grid_comp[tree_mask] = static_tree_height

        # Bottom comp from trunk ratio
        trunk_height_ratio = kwargs.get("trunk_height_ratio")
        if trunk_height_ratio is None:
            trunk_height_ratio = 11.76 / 19.98
        canopy_bottom_height_grid_comp = canopy_height_grid_comp * float(trunk_height_ratio)
    else:
        canopy_height_grid_comp, canopy_bottom_height_grid_comp = get_canopy_height_grid(rectangle_vertices, meshsize, canopy_height_source, output_dir, **kwargs)
    
    # In the get_voxcity_CityGML function, modify it to handle None vegetation_gdf
    if vegetation_gdf is not None:
        canopy_height_grid = create_vegetation_height_grid_from_gdf_polygon(vegetation_gdf, meshsize, rectangle_vertices)
        # Base bottom grid from ratio
        trunk_height_ratio = kwargs.get("trunk_height_ratio")
        if trunk_height_ratio is None:
            trunk_height_ratio = 11.76 / 19.98
        canopy_bottom_height_grid = canopy_height_grid * float(trunk_height_ratio)
    else:
        # Create an empty canopy_height_grid with the same shape as your other grids
        # This depends on the expected shape, you might need to adjust
        canopy_height_grid = np.zeros_like(building_height_grid)
        canopy_bottom_height_grid = np.zeros_like(building_height_grid)

    mask = (canopy_height_grid == 0) & (canopy_height_grid_comp != 0)
    canopy_height_grid[mask] = canopy_height_grid_comp[mask]
    # Apply same complementation to bottom grid
    mask_b = (canopy_bottom_height_grid == 0) & (canopy_bottom_height_grid_comp != 0)
    canopy_bottom_height_grid[mask_b] = canopy_bottom_height_grid_comp[mask_b]

    # Ensure bottom <= top
    canopy_bottom_height_grid = np.minimum(canopy_bottom_height_grid, canopy_height_grid)
    
    # Handle DEM - either flat or from source
    if kwargs.pop('flat_dem', None):
        dem_grid = np.zeros_like(land_cover_grid)
    else:
        print("Creating Digital Elevation Model (DEM) grid")
        dem_grid = create_dem_grid_from_gdf_polygon(terrain_gdf, meshsize, rectangle_vertices)
        
        # Visualize grid if requested
        grid_vis = kwargs.get("gridvis", True)    
        if grid_vis:
            visualize_numerical_grid(np.flipud(dem_grid), meshsize, title='Digital Elevation Model', cmap='terrain', label='Elevation (m)')
        

    # Apply minimum canopy height threshold if specified
    min_canopy_height = kwargs.get("min_canopy_height")
    if min_canopy_height is not None:
        canopy_height_grid[canopy_height_grid < kwargs["min_canopy_height"]] = 0        
        canopy_bottom_height_grid[canopy_height_grid == 0] = 0

    # Remove objects near perimeter if specified
    remove_perimeter_object = kwargs.get("remove_perimeter_object")
    if (remove_perimeter_object is not None) and (remove_perimeter_object > 0):
        print("apply perimeter removal")
        # Calculate perimeter width based on grid dimensions
        w_peri = int(remove_perimeter_object * building_height_grid.shape[0] + 0.5)
        h_peri = int(remove_perimeter_object * building_height_grid.shape[1] + 0.5)
        
        # Clear canopy heights in perimeter
        canopy_height_grid[:w_peri, :] = canopy_height_grid[-w_peri:, :] = canopy_height_grid[:, :h_peri] = canopy_height_grid[:, -h_peri:] = 0
        canopy_bottom_height_grid[:w_peri, :] = canopy_bottom_height_grid[-w_peri:, :] = canopy_bottom_height_grid[:, :h_peri] = canopy_bottom_height_grid[:, -h_peri:] = 0

        # Find building IDs in perimeter regions
        ids1 = np.unique(building_id_grid[:w_peri, :][building_id_grid[:w_peri, :] > 0])
        ids2 = np.unique(building_id_grid[-w_peri:, :][building_id_grid[-w_peri:, :] > 0])
        ids3 = np.unique(building_id_grid[:, :h_peri][building_id_grid[:, :h_peri] > 0])
        ids4 = np.unique(building_id_grid[:, -h_peri:][building_id_grid[:, -h_peri:] > 0])
        remove_ids = np.concatenate((ids1, ids2, ids3, ids4))
        
        # Remove buildings in perimeter
        for remove_id in remove_ids:
            positions = np.where(building_id_grid == remove_id)
            building_height_grid[positions] = 0
            building_min_height_grid[positions] = [[] for _ in range(len(building_min_height_grid[positions]))] 

        # Visualize grids after optional perimeter removal
        grid_vis = kwargs.get("gridvis", True)
        if grid_vis:
            # Building height grid visualization (zeros hidden)
            building_height_grid_nan = building_height_grid.copy()
            building_height_grid_nan[building_height_grid_nan == 0] = np.nan
            visualize_numerical_grid(
                np.flipud(building_height_grid_nan),
                meshsize,
                "building height (m)",
                cmap='viridis',
                label='Value'
            )

            # Canopy height grid visualization (zeros hidden)
            canopy_height_grid_nan = canopy_height_grid.copy()
            canopy_height_grid_nan[canopy_height_grid_nan == 0] = np.nan
            visualize_numerical_grid(
                np.flipud(canopy_height_grid_nan),
                meshsize,
                "Tree canopy height (m)",
                cmap='Greens',
                label='Tree canopy height (m)'
            )

    # Generate 3D voxel grid via Voxelizer
    voxelizer = Voxelizer(
        voxel_size=meshsize,
        land_cover_source=land_cover_source,
        trunk_height_ratio=kwargs.get("trunk_height_ratio"),
    )
    voxcity_grid = voxelizer.generate_combined(
        building_height_grid_ori=building_height_grid,
        building_min_height_grid_ori=building_min_height_grid,
        building_id_grid_ori=building_id_grid,
        land_cover_grid_ori=land_cover_grid,
        dem_grid_ori=dem_grid,
        tree_grid_ori=canopy_height_grid,
        canopy_bottom_height_grid_ori=locals().get("canopy_bottom_height_grid"),
    )

    # Save all data if a save path is provided
    pipeline = VoxCityPipeline(meshsize=meshsize, rectangle_vertices=rectangle_vertices)
    city = pipeline.assemble_voxcity(
        voxcity_grid=voxcity_grid,
        building_height_grid=building_height_grid,
        building_min_height_grid=building_min_height_grid,
        building_id_grid=building_id_grid,
        land_cover_grid=land_cover_grid,
        dem_grid=dem_grid,
        canopy_height_top=canopy_height_grid,
        canopy_height_bottom=locals().get("canopy_bottom_height_grid"),
        extras={"building_gdf": building_gdf},
    )

    save_voxcity = kwargs.get("save_voxctiy_data", True)
    if save_voxcity:
        save_path = kwargs.get("save_data_path", f"{output_dir}/voxcity_data.pkl")
        save_voxcity_data(save_path, city.voxels.classes, city.buildings.heights, city.buildings.min_heights,
                         city.buildings.ids, city.extras.get("canopy_top"), city.land_cover.classes, city.dem.elevation,
                         building_gdf, meshsize, rectangle_vertices)

    return city

def replace_nan_in_nested(arr, replace_value=10.0):
    """
    Optimized version that avoids converting to Python lists.
    Works directly with numpy arrays.
    """
    if not isinstance(arr, np.ndarray):
        return arr
    
    # Create output array
    result = np.empty_like(arr, dtype=object)
    
    # Vectorized operation for empty cells
    for i in range(arr.shape[0]):
        for j in range(arr.shape[1]):
            cell = arr[i, j]
            
            if cell is None or (isinstance(cell, list) and len(cell) == 0):
                result[i, j] = []
            elif isinstance(cell, list):
                # Process list without converting entire array
                new_cell = []
                for segment in cell:
                    if isinstance(segment, (list, np.ndarray)):
                        # Use numpy operations where possible
                        if isinstance(segment, np.ndarray):
                            new_segment = np.where(np.isnan(segment), replace_value, segment).tolist()
                        else:
                            new_segment = [replace_value if (isinstance(v, float) and np.isnan(v)) else v for v in segment]
                        new_cell.append(new_segment)
                    else:
                        new_cell.append(segment)
                result[i, j] = new_cell
            else:
                result[i, j] = cell
    
    return result

def save_voxcity_data(output_path, voxcity_grid, building_height_grid, building_min_height_grid, 
                     building_id_grid, canopy_height_grid, land_cover_grid, dem_grid, 
                     building_gdf, meshsize, rectangle_vertices):
    """Save voxcity data to a file for later loading.
    
    Args:
        output_path: Path to save the data file
        voxcity_grid: 3D voxel grid of the complete city model
        building_height_grid: 2D grid of building heights
        building_min_height_grid: 2D grid of minimum building heights
        building_id_grid: 2D grid of building IDs
        canopy_height_grid: 2D grid of tree canopy heights
        land_cover_grid: 2D grid of land cover classifications
        dem_grid: 2D grid of ground elevation
        building_gdf: GeoDataFrame of building footprints and metadata
        meshsize: Size of each grid cell in meters
        rectangle_vertices: List of coordinates defining the area of interest
    """
    import pickle
    import os
    
    # Ensure the output directory exists
    os.makedirs(os.path.dirname(output_path), exist_ok=True)
    
    # Create a comprehensive dictionary containing all voxcity data
    # This preserves all components needed to reconstruct or analyze the model
    data_dict = {
        'voxcity_grid': voxcity_grid,
        'building_height_grid': building_height_grid,
        'building_min_height_grid': building_min_height_grid,
        'building_id_grid': building_id_grid,
        'canopy_height_grid': canopy_height_grid,
        'land_cover_grid': land_cover_grid,
        'dem_grid': dem_grid,
        'building_gdf': building_gdf,
        'meshsize': meshsize,
        'rectangle_vertices': rectangle_vertices
    }
    
    # Serialize and save the data using pickle for efficient storage
    # Pickle preserves exact data types and structures
    with open(output_path, 'wb') as f:
        pickle.dump(data_dict, f)
    
    print(f"Voxcity data saved to {output_path}")

def load_voxcity_data(input_path):
    """Load voxcity data from a saved file.
    
    Args:
        input_path: Path to the saved data file
        
    Returns:
        tuple: All the voxcity data components including:
            - voxcity_grid: 3D voxel grid of the complete city model
            - building_height_grid: 2D grid of building heights
            - building_min_height_grid: 2D grid of minimum building heights
            - building_id_grid: 2D grid of building IDs
            - canopy_height_grid: 2D grid of tree canopy heights
            - land_cover_grid: 2D grid of land cover classifications
            - dem_grid: 2D grid of ground elevation
            - building_gdf: GeoDataFrame of building footprints and metadata
            - meshsize: Size of each grid cell in meters
            - rectangle_vertices: List of coordinates defining the area of interest
    """
    import pickle
    
    # Deserialize the data from the saved file
    with open(input_path, 'rb') as f:
        data_dict = pickle.load(f)
    
    print(f"Voxcity data loaded from {input_path}")
    
    # Return all components as a tuple in the same order as the main function
    # This ensures compatibility with existing code that expects this structure
    return (
        data_dict['voxcity_grid'],
        data_dict['building_height_grid'],
        data_dict['building_min_height_grid'],
        data_dict['building_id_grid'],
        data_dict['canopy_height_grid'],
        data_dict['land_cover_grid'],
        data_dict['dem_grid'],
        data_dict['building_gdf'],
        data_dict['meshsize'],
        data_dict['rectangle_vertices']
    )


def load_voxcity(input_path) -> VoxCity:
    """Load a saved VoxCity dataset and return a VoxCity object.

    This is a higher-level alternative to ``load_voxcity_data`` that assembles
    the structured ``VoxCity`` model from the saved pickle, so callers don't need
    to unpack many arrays.

    Args:
        input_path (str): Path to the saved pickle created by ``save_voxcity_data`` or ``get_voxcity``.

    Returns:
        VoxCity: Structured model with voxel grid, 2D grids, metadata and extras.
    """
    import pickle

    with open(input_path, 'rb') as f:
        d = pickle.load(f)

    # Derive bounds from rectangle vertices
    rv = d.get('rectangle_vertices') or []
    if rv:
        xs = [p[0] for p in rv]
        ys = [p[1] for p in rv]
        bounds = (min(xs), min(ys), max(xs), max(ys))
    else:
        # Fallback bounds from grid shape and meshsize if vertices are missing
        ny, nx = d['land_cover_grid'].shape
        ms = float(d['meshsize'])
        bounds = (0.0, 0.0, nx * ms, ny * ms)

    meta = GridMetadata(crs='EPSG:4326', bounds=bounds, meshsize=float(d['meshsize']))

    voxels = VoxelGrid(classes=d['voxcity_grid'], meta=meta)
    buildings = BuildingGrid(
        heights=d['building_height_grid'],
        min_heights=d['building_min_height_grid'],
        ids=d['building_id_grid'],
        meta=meta,
    )
    land = LandCoverGrid(classes=d['land_cover_grid'], meta=meta)
    dem = DemGrid(elevation=d['dem_grid'], meta=meta)
    canopy = CanopyGrid(top=d.get('canopy_height_grid'), bottom=None, meta=meta)

    extras = {
        'rectangle_vertices': d.get('rectangle_vertices'),
        'building_gdf': d.get('building_gdf'),
    }

    return VoxCity(voxels=voxels, buildings=buildings, land_cover=land, dem=dem, tree_canopy=canopy, extras=extras)<|MERGE_RESOLUTION|>--- conflicted
+++ resolved
@@ -3,6 +3,15 @@
 This module provides functions to generate 3D voxel representations of cities using various data sources.
 It handles land cover, building heights, canopy heights, and digital elevation models to create detailed
 3D city models.
+
+Orientation contract:
+- All 2D grids in this module use the canonical internal orientation "north_up":
+  row 0 is the northern/top row and the last row is the southern/bottom row.
+- Columns increase eastward: column 0 is the western/leftmost column and
+  indices increase toward the east/right.
+- Processing functions accept and return grids in north_up orientation.
+- Visualization utilities may vertically flip arrays for display purposes only.
+- 3D indexing follows (row, col, z) = (north→south, west→east, ground→up).
 
 Orientation contract:
 - All 2D grids in this module use the canonical internal orientation "north_up":
@@ -61,6 +70,7 @@
 from .downloader.overture import load_gdf_from_overture
 from .downloader.citygml import load_buid_dem_veg_from_citygml
 from .downloader.gba import load_gdf_from_gba
+from .downloader.gba import load_gdf_from_gba
 
 # Google Earth Engine related imports - for satellite and elevation data
 from .downloader.gee import (
@@ -96,7 +106,6 @@
 from .utils.lc import convert_land_cover, convert_land_cover_array, get_land_cover_classes
 from .geoprocessor.polygon import get_gdf_from_gpkg, save_geojson
 
-<<<<<<< HEAD
 # Visualization imports removed; use visualizer subpackage as needed
 from .models import (
     GridMetadata,
@@ -107,15 +116,6 @@
     CanopyGrid,
     VoxCity,
     PipelineConfig,
-=======
-# Visualization functions - for creating plots and 3D visualizations
-from .utils.visualization import (
-    get_land_cover_classes,
-    visualize_land_cover_grid,
-    visualize_numerical_grid,
-    visualize_landcover_grid_on_basemap,
-    visualize_numerical_grid_on_basemap,
->>>>>>> 911c2846
 )
 from .visualizer.grids import visualize_land_cover_grid, visualize_numerical_grid
 
@@ -574,6 +574,11 @@
         columns increase eastward (col 0 = west/left). Downstream visualization may
         flip vertically for display, but processing remains north_up/eastward.
 
+    Orientation:
+        All inputs and the returned grid use north_up orientation (row 0 = north/top),
+        columns increase eastward (col 0 = west/left). Downstream visualization may
+        flip vertically for display, but processing remains north_up/eastward.
+
     Returns:
         numpy.ndarray: Grid of land cover classifications as integer values
     """
@@ -634,6 +639,26 @@
                 f"OEMJ download failed; expected GeoTIFF not found: {geotiff_path}. "
                 "You can try setting ssl_verify=False or allow_http_fallback=True in kwargs."
             )   
+        # Allow SSL/HTTP options to be passed through kwargs
+        ssl_verify = kwargs.get('ssl_verify', kwargs.get('verify', True))
+        allow_insecure_ssl = kwargs.get('allow_insecure_ssl', False)
+        allow_http_fallback = kwargs.get('allow_http_fallback', False)
+        timeout_s = kwargs.get('timeout', 30)
+
+        save_oemj_as_geotiff(
+            rectangle_vertices,
+            geotiff_path,
+            ssl_verify=ssl_verify,
+            allow_insecure_ssl=allow_insecure_ssl,
+            allow_http_fallback=allow_http_fallback,
+            timeout_s=timeout_s,
+        )
+        # Ensure the file was actually created before proceeding
+        if not os.path.exists(geotiff_path):
+            raise FileNotFoundError(
+                f"OEMJ download failed; expected GeoTIFF not found: {geotiff_path}. "
+                "You can try setting ssl_verify=False or allow_http_fallback=True in kwargs."
+            )   
     elif source == 'OpenStreetMap':
         # Vector-based land cover from OpenStreetMap
         # This bypasses the GeoTIFF workflow and gets data directly as GeoJSON
@@ -684,6 +709,10 @@
             - building_path: Path to local building data file
             - building_complementary_source: Additional building data source
             - gridvis: Whether to visualize the grid
+
+    Orientation:
+        All inputs and outputs use north_up orientation (row 0 = north/top),
+        columns increase eastward (col 0 = west/left).
 
     Orientation:
         All inputs and outputs use north_up orientation (row 0 = north/top),
@@ -735,6 +764,11 @@
         elif source == "Overture":
             # Open building dataset from Overture Maps Foundation
             gdf = load_gdf_from_overture(rectangle_vertices, floor_height=floor_height)
+        elif source in ("GBA", "Global Building Atlas"):
+            # Global Building Atlas LOD1 polygons (GeoParquet tiles)
+            clip_gba = kwargs.get("gba_clip", False)
+            gba_download_dir = kwargs.get("gba_download_dir")
+            gdf = load_gdf_from_gba(rectangle_vertices, download_dir=gba_download_dir, clip_to_rectangle=clip_gba)
         elif source in ("GBA", "Global Building Atlas"):
             # Global Building Atlas LOD1 polygons (GeoParquet tiles)
             clip_gba = kwargs.get("gba_clip", False)
@@ -792,6 +826,10 @@
                 clip_gba = kwargs.get("gba_clip", False)
                 gba_download_dir = kwargs.get("gba_download_dir")
                 gdf_comp = load_gdf_from_gba(rectangle_vertices, download_dir=gba_download_dir, clip_to_rectangle=clip_gba)
+            elif building_complementary_source in ("GBA", "Global Building Atlas"):
+                clip_gba = kwargs.get("gba_clip", False)
+                gba_download_dir = kwargs.get("gba_download_dir")
+                gdf_comp = load_gdf_from_gba(rectangle_vertices, download_dir=gba_download_dir, clip_to_rectangle=clip_gba)
             elif building_complementary_source == "Local file":
                 _, extension = os.path.splitext(kwargs["building_complementary_path"])
                 if extension == ".gpkg":
@@ -828,6 +866,10 @@
             - tree_gdf: GeoDataFrame of trees (optional when source='GeoDataFrame')
             - tree_gdf_path: Path to a local file (e.g., .gpkg) with trees when source='GeoDataFrame'
             - trunk_height_ratio: Fraction of top height used as canopy bottom for non-GDF sources
+
+    Orientation:
+        Inputs and returned grids use north_up orientation (row 0 = north/top),
+        columns increase eastward (col 0 = west/left).
 
     Orientation:
         Inputs and returned grids use north_up orientation (row 0 = north/top),
@@ -909,6 +951,10 @@
         **kwargs: Additional arguments including:
             - dem_interpolation: Interpolation method for DEM
             - gridvis: Whether to visualize the grid
+
+    Orientation:
+        Returned DEM grid uses north_up orientation (row 0 = north/top),
+        columns increase eastward (col 0 = west/left).
 
     Orientation:
         Returned DEM grid uses north_up orientation (row 0 = north/top),
@@ -965,187 +1011,12 @@
 
     return dem_grid
 
-<<<<<<< HEAD
 # Removed: legacy create_3d_voxel (use Voxelizer.generate_combined)
-=======
-def create_3d_voxel(building_height_grid_ori, building_min_height_grid_ori, 
-                    building_id_grid_ori, land_cover_grid_ori, dem_grid_ori, 
-                    tree_grid_ori, voxel_size, land_cover_source, canopy_bottom_height_grid_ori=None, **kwargs):
-    """Creates a 3D voxel representation combining all input grids.
-    Args:
-        building_height_grid_ori: Grid of building heights
-        building_min_height_grid_ori: Grid of building minimum heights
-        building_id_grid_ori: Grid of building IDs
-        land_cover_grid_ori: Grid of land cover classifications
-        dem_grid_ori: Grid of elevation values
-        tree_grid_ori: Grid of tree heights
-        voxel_size: Size of each voxel in meters
-        land_cover_source: Source of land cover data
-        kwargs: Additional arguments including:
-            - trunk_height_ratio: Ratio of trunk height to total tree height
-    Orientation:
-        All 2D inputs must be north_up (row 0 = north/top) with columns increasing
-        eastward (col 0 = west/left). 3D indexing follows (row, col, z) =
-        (north→south, west→east, ground→up).
-
-    Returns:
-        numpy.ndarray: 3D voxel grid with encoded values for different features
-    """
-    print("Generating 3D voxel data")
->>>>>>> 911c2846
 
 # Removed: legacy create_3d_voxel_individuals (use Voxelizer.generate_components)
 
-<<<<<<< HEAD
 def get_voxcity(rectangle_vertices, building_source, land_cover_source, canopy_height_source, dem_source, meshsize, building_gdf=None, terrain_gdf=None, **kwargs):
     """Main function to generate a complete VoxCity model.
-=======
-    voxel_grid = np.zeros((rows, cols, max_height), dtype=voxel_dtype)
-    # Configure tree trunk-to-crown ratio
-    # This determines how much of the tree is trunk vs canopy
-    trunk_height_ratio = kwargs.get("trunk_height_ratio")
-    if trunk_height_ratio is None:
-        trunk_height_ratio = 11.76 / 19.98  # Default ratio based on typical tree proportions
-    # Process each grid cell to build the 3D voxel representation
-    for i in range(rows):
-        for j in range(cols):
-            # Calculate ground level in voxel units
-            # Add 1 to ensure space for surface features
-            ground_level = int(dem_grid[i, j] / voxel_size + 0.5) + 1 
-            # Extract current cell values
-            tree_height = tree_grid[i, j]
-            land_cover = land_cover_grid[i, j]
-            # Fill underground voxels with -1 (represents subsurface)
-            voxel_grid[i, j, :ground_level] = -1
-            # Set the ground surface to the land cover type
-            voxel_grid[i, j, ground_level-1] = land_cover
-            # Process tree canopy if trees are present
-            if tree_height > 0:
-                # Calculate tree structure: trunk base to crown base to crown top
-                if canopy_bottom_grid is not None:
-                    crown_base_height = canopy_bottom_grid[i, j]
-                else:
-                    crown_base_height = (tree_height * trunk_height_ratio)
-                crown_base_height_level = int(crown_base_height / voxel_size + 0.5)
-                crown_top_height = tree_height
-                crown_top_height_level = int(crown_top_height / voxel_size + 0.5)
-
-                # Ensure minimum crown height of 1 voxel
-                # Prevent crown base and top from being at the same level
-                if (crown_top_height_level == crown_base_height_level) and (crown_base_height_level>0):
-                    crown_base_height_level -= 1
-
-                # Calculate absolute positions relative to ground level
-                tree_start = ground_level + crown_base_height_level
-                tree_end = ground_level + crown_top_height_level
-
-                # Fill tree crown voxels with -2 (represents vegetation canopy)
-                voxel_grid[i, j, tree_start:tree_end] = -2
-            # Process buildings - handle multiple height segments per building
-            # Some buildings may have multiple levels or complex height profiles
-            for k in building_min_height_grid[i, j]:
-                building_min_height = int(k[0] / voxel_size + 0.5)  # Lower height of building segment
-                building_height = int(k[1] / voxel_size + 0.5)      # Upper height of building segment
-                # Fill building voxels with -3 (represents built structures)
-                voxel_grid[i, j, ground_level+building_min_height:ground_level+building_height] = -3
-    return voxel_grid
-
-def create_3d_voxel_individuals(building_height_grid_ori, land_cover_grid_ori, dem_grid_ori, tree_grid_ori, voxel_size, land_cover_source, layered_interval=None):
-    """Creates separate 3D voxel grids for each component.
-
-    Args:
-        building_height_grid_ori: Grid of building heights
-        land_cover_grid_ori: Grid of land cover classifications
-        dem_grid_ori: Grid of elevation values
-        tree_grid_ori: Grid of tree heights
-        voxel_size: Size of each voxel in meters
-        land_cover_source: Source of land cover data
-        layered_interval: Interval for layered output
-
-    Orientation:
-        All 2D inputs must be north_up (row 0 = north/top) with columns increasing
-        eastward (col 0 = west/left). Each returned 3D grid preserves this X,Y
-        orientation, with z increasing upward.
-
-    Returns:
-        tuple:
-            - numpy.ndarray: Land cover voxel grid
-            - numpy.ndarray: Building voxel grid
-            - numpy.ndarray: Tree voxel grid
-            - numpy.ndarray: DEM voxel grid
-            - numpy.ndarray: Combined layered voxel grid
-    """
-
-    print("Generating 3D voxel data")
-    # Convert land cover values if not from OpenEarthMapJapan
-    if land_cover_source != 'OpenEarthMapJapan':
-        land_cover_grid_converted = convert_land_cover(land_cover_grid_ori, land_cover_source=land_cover_source)  
-    else:
-        land_cover_grid_converted = land_cover_grid_ori      
-
-    # Prepare and flip all input grids vertically
-    building_height_grid = np.flipud(building_height_grid_ori.copy())
-    land_cover_grid = np.flipud(land_cover_grid_converted.copy()) + 1  # Add 1 to avoid 0 values
-    dem_grid = np.flipud(dem_grid_ori.copy()) - np.min(dem_grid_ori)  # Normalize DEM to start at 0
-    building_nr_grid = group_and_label_cells(np.flipud(building_height_grid_ori.copy()))
-    dem_grid = process_grid(building_nr_grid, dem_grid)  # Process DEM based on building footprints
-    tree_grid = np.flipud(tree_grid_ori.copy())
-
-    # Validate input dimensions
-    assert building_height_grid.shape == land_cover_grid.shape == dem_grid.shape == tree_grid.shape, "Input grids must have the same shape"
-
-    rows, cols = building_height_grid.shape
-
-    # Calculate required height for 3D grid
-    max_height = int(np.ceil(np.max(building_height_grid + dem_grid + tree_grid) / voxel_size))
-
-    # Initialize empty 3D grids for each component
-    land_cover_voxel_grid = np.zeros((rows, cols, max_height), dtype=np.int32)
-    building_voxel_grid = np.zeros((rows, cols, max_height), dtype=np.int32)
-    tree_voxel_grid = np.zeros((rows, cols, max_height), dtype=np.int32)
-    dem_voxel_grid = np.zeros((rows, cols, max_height), dtype=np.int32)
-
-    # Fill individual component grids
-    for i in range(rows):
-        for j in range(cols):
-            ground_level = int(dem_grid[i, j] / voxel_size + 0.5)
-            building_height = int(building_height_grid[i, j] / voxel_size + 0.5)
-            tree_height = int(tree_grid[i, j] / voxel_size + 0.5)
-            land_cover = land_cover_grid[i, j]
-
-            # Fill underground cells with -1
-            dem_voxel_grid[i, j, :ground_level+1] = -1
-
-            # Set ground level cell to land cover
-            land_cover_voxel_grid[i, j, 0] = land_cover
-
-            # Fill tree crown with value -2
-            if tree_height > 0:
-                tree_voxel_grid[i, j, :tree_height] = -2
-
-            # Fill building with value -3
-            if building_height > 0:
-                building_voxel_grid[i, j, :building_height] = -3
-    
-    # Set default layered interval if not provided
-    if not layered_interval:
-        layered_interval = max(max_height, int(dem_grid.shape[0]/4 + 0.5))
-
-    # Create combined layered visualization
-    extract_height = min(layered_interval, max_height)
-    layered_voxel_grid = np.zeros((rows, cols, layered_interval*4), dtype=np.int32)
-    
-    # Stack components in layers with equal spacing
-    layered_voxel_grid[:, :, :extract_height] = dem_voxel_grid[:, :, :extract_height]
-    layered_voxel_grid[:, :, layered_interval:layered_interval+extract_height] = land_cover_voxel_grid[:, :, :extract_height]
-    layered_voxel_grid[:, :, 2*layered_interval:2*layered_interval+extract_height] = building_voxel_grid[:, :, :extract_height]
-    layered_voxel_grid[:, :, 3*layered_interval:3*layered_interval+extract_height] = tree_voxel_grid[:, :, :extract_height]
-
-    return land_cover_voxel_grid, building_voxel_grid, tree_voxel_grid, dem_voxel_grid, layered_voxel_grid
-
-def get_voxcity(rectangle_vertices, building_source, land_cover_source, canopy_height_source, dem_source, meshsize, building_gdf=None, terrain_gdf=None, **kwargs):
-    """Main function to generate a complete voxel city model.
->>>>>>> 911c2846
 
     Args:
         rectangle_vertices: List of coordinates defining the area of interest
@@ -1156,6 +1027,7 @@
         meshsize: Size of each grid cell in meters
         building_gdf: Optional GeoDataFrame with building footprint, height and other information
         terrain_gdf: Optional GeoDataFrame with terrain elements including an 'elevation' column
+        terrain_gdf: Optional GeoDataFrame with terrain elements including an 'elevation' column
         **kwargs: Additional keyword arguments including:
             - output_dir: Directory to save output files (default: 'output')
             - min_canopy_height: Minimum height threshold for tree canopy
@@ -1170,12 +1042,16 @@
         columns increasing eastward (col 0 = west/left). Visual previews may flip
         vertically for display only.
 
+    Orientation:
+        All intermediate and final 2D grids use north_up (row 0 = north/top) with
+        columns increasing eastward (col 0 = west/left). Visual previews may flip
+        vertically for display only.
+
     Returns:
         VoxCity: structured city model with voxel grid, 2D grids, and metadata.
     """
     # Build via pipeline
     output_dir = kwargs.get("output_dir", "output")
-<<<<<<< HEAD
     cfg = PipelineConfig(
         rectangle_vertices=rectangle_vertices,
         meshsize=float(meshsize),
@@ -1194,198 +1070,6 @@
 
     # Optional legacy save
     if kwargs.get("save_voxctiy_data", True):
-=======
-    os.makedirs(output_dir, exist_ok=True)
-        
-    # Remove 'output_dir' from kwargs to prevent duplication in function calls
-    kwargs.pop('output_dir', None)
-
-    # STEP 1: Generate all required 2D grids from various data sources
-    # These grids form the foundation for the 3D voxel model
-    
-    # Land cover classification grid (e.g., urban, forest, water, agriculture)
-    land_cover_grid = get_land_cover_grid(rectangle_vertices, meshsize, land_cover_source, output_dir, **kwargs)
-    
-    # Building footprints and height information
-    building_height_grid, building_min_height_grid, building_id_grid, building_gdf = get_building_height_grid(rectangle_vertices, meshsize, building_source, output_dir, building_gdf=building_gdf, **kwargs)
-    
-    # Save building data to file for later analysis or visualization
-    if not building_gdf.empty:
-        save_path = f"{output_dir}/building.gpkg"
-        building_gdf.to_file(save_path, driver='GPKG')
-    
-    # STEP 2: Handle canopy height data
-    # Either use static values or fetch from satellite sources
-    if canopy_height_source == "Static":
-        # Create uniform canopy height for all tree-covered areas (top grid)
-        canopy_height_grid = np.zeros_like(land_cover_grid, dtype=float)
-        static_tree_height = kwargs.get("static_tree_height", 10.0)
-        # Determine tree class indices based on source-specific class names
-        _classes = get_land_cover_classes(land_cover_source)
-        _class_to_int = {name: i for i, name in enumerate(_classes.values())}
-        _tree_labels = ["Tree", "Trees", "Tree Canopy"]
-        _tree_indices = [_class_to_int[label] for label in _tree_labels if label in _class_to_int]
-        tree_mask = np.isin(land_cover_grid, _tree_indices) if _tree_indices else np.zeros_like(land_cover_grid, dtype=bool)
-        canopy_height_grid[tree_mask] = static_tree_height
-
-        # Derive bottom from trunk_height_ratio
-        trunk_height_ratio = kwargs.get("trunk_height_ratio")
-        if trunk_height_ratio is None:
-            trunk_height_ratio = 11.76 / 19.98
-        canopy_bottom_height_grid = canopy_height_grid * float(trunk_height_ratio)
-    else:
-        # Fetch canopy top/bottom from source
-        canopy_height_grid, canopy_bottom_height_grid = get_canopy_height_grid(rectangle_vertices, meshsize, canopy_height_source, output_dir, **kwargs)
-    
-    # STEP 3: Handle digital elevation model (terrain)
-    if terrain_gdf is not None:
-        # Build DEM directly from provided terrain GeoDataFrame (e.g., precomputed from CityGML)
-        dem_grid = create_dem_grid_from_gdf_polygon(terrain_gdf, meshsize, rectangle_vertices)
-    else:
-        if dem_source == "Flat":
-            # Create flat terrain for simplified modeling
-            dem_grid = np.zeros_like(land_cover_grid)
-        else:
-            # Fetch terrain elevation from various sources
-            dem_grid = get_dem_grid(rectangle_vertices, meshsize, dem_source, output_dir, **kwargs)
-
-    # STEP 4: Apply optional data filtering and cleaning
-    
-    # Filter out low vegetation that may be noise in the data
-    min_canopy_height = kwargs.get("min_canopy_height")
-    if min_canopy_height is not None:
-        canopy_height_grid[canopy_height_grid < kwargs["min_canopy_height"]] = 0        
-        if 'canopy_bottom_height_grid' in locals():
-            canopy_bottom_height_grid[canopy_height_grid == 0] = 0
-
-    # Remove objects near the boundary to avoid edge effects
-    # This is useful when the area of interest is part of a larger urban area
-    remove_perimeter_object = kwargs.get("remove_perimeter_object")
-    if (remove_perimeter_object is not None) and (remove_perimeter_object > 0):
-        print("apply perimeter removal")
-        # Calculate perimeter width based on grid dimensions
-        w_peri = int(remove_perimeter_object * building_height_grid.shape[0] + 0.5)
-        h_peri = int(remove_perimeter_object * building_height_grid.shape[1] + 0.5)
-        
-        # Clear canopy heights in perimeter areas
-        canopy_height_grid[:w_peri, :] = canopy_height_grid[-w_peri:, :] = canopy_height_grid[:, :h_peri] = canopy_height_grid[:, -h_peri:] = 0
-        if 'canopy_bottom_height_grid' in locals():
-            canopy_bottom_height_grid[:w_peri, :] = canopy_bottom_height_grid[-w_peri:, :] = canopy_bottom_height_grid[:, :h_peri] = canopy_bottom_height_grid[:, -h_peri:] = 0
-
-        # Identify buildings that intersect with perimeter areas
-        ids1 = np.unique(building_id_grid[:w_peri, :][building_id_grid[:w_peri, :] > 0])
-        ids2 = np.unique(building_id_grid[-w_peri:, :][building_id_grid[-w_peri:, :] > 0])
-        ids3 = np.unique(building_id_grid[:, :h_peri][building_id_grid[:, :h_peri] > 0])
-        ids4 = np.unique(building_id_grid[:, -h_peri:][building_id_grid[:, -h_peri:] > 0])
-        remove_ids = np.concatenate((ids1, ids2, ids3, ids4))
-        
-        # Remove identified buildings from all grids
-        for remove_id in remove_ids:
-            positions = np.where(building_id_grid == remove_id)
-            building_height_grid[positions] = 0
-            building_min_height_grid[positions] = [[] for _ in range(len(building_min_height_grid[positions]))]
-
-        # Visualize grids after optional perimeter removal
-        grid_vis = kwargs.get("gridvis", True)
-        if grid_vis:
-            # Building height grid visualization (zeros hidden)
-            building_height_grid_nan = building_height_grid.copy()
-            building_height_grid_nan[building_height_grid_nan == 0] = np.nan
-            visualize_numerical_grid(
-                np.flipud(building_height_grid_nan),
-                meshsize,
-                "building height (m)",
-                cmap='viridis',
-                label='Value'
-            )
-
-            # Canopy height grid visualization (zeros hidden)
-            canopy_height_grid_nan = canopy_height_grid.copy()
-            canopy_height_grid_nan[canopy_height_grid_nan == 0] = np.nan
-            visualize_numerical_grid(
-                np.flipud(canopy_height_grid_nan),
-                meshsize,
-                "Tree canopy height (m)",
-                cmap='Greens',
-                label='Tree canopy height (m)'
-            )
-
-    # STEP 5: Generate optional 2D visualizations on interactive maps
-    mapvis = kwargs.get("mapvis")
-    if mapvis:
-        # Create map-based visualizations of all data layers
-        # These help users understand the input data before 3D modeling
-        
-        # Visualize land cover using the new function
-        visualize_landcover_grid_on_basemap(
-            land_cover_grid, 
-            rectangle_vertices, 
-            meshsize, 
-            source=land_cover_source,
-            alpha=0.7,
-            figsize=(12, 8),
-            basemap='CartoDB light',
-            show_edge=False
-        )
-        
-        # Visualize building heights using the new function
-        visualize_numerical_grid_on_basemap(
-            building_height_grid,
-            rectangle_vertices,
-            meshsize,
-            value_name="Building Heights (m)",
-            cmap='viridis',
-            alpha=0.7,
-            figsize=(12, 8),
-            basemap='CartoDB light',
-            show_edge=False
-        )
-        
-        # Visualize canopy heights using the new function
-        visualize_numerical_grid_on_basemap(
-            canopy_height_grid,
-            rectangle_vertices,
-            meshsize,
-            value_name="Canopy Heights (m)",
-            cmap='Greens',
-            alpha=0.7,
-            figsize=(12, 8),
-            basemap='CartoDB light',
-            show_edge=False
-        )
-        
-        # Visualize DEM using the new function
-        visualize_numerical_grid_on_basemap(
-            dem_grid,
-            rectangle_vertices,
-            meshsize,
-            value_name="Terrain Elevation (m)",
-            cmap='terrain',
-            alpha=0.7,
-            figsize=(12, 8),
-            basemap='CartoDB light',
-            show_edge=False
-        )
-
-    # STEP 6: Generate the final 3D voxel model
-    # This combines all 2D grids into a comprehensive 3D representation
-    voxcity_grid = create_3d_voxel(building_height_grid, building_min_height_grid, building_id_grid, land_cover_grid, dem_grid, canopy_height_grid, meshsize, land_cover_source, canopy_bottom_height_grid)
-
-    # STEP 7: Generate optional 3D visualization
-    # voxelvis = kwargs.get("voxelvis")
-    # if voxelvis:
-    #     # Create a taller grid for better visualization
-    #     # Fixed height ensures consistent camera positioning
-    #     new_height = int(550/meshsize+0.5)     
-    #     voxcity_grid_vis = np.zeros((voxcity_grid.shape[0], voxcity_grid.shape[1], new_height))
-    #     voxcity_grid_vis[:, :, :voxcity_grid.shape[2]] = voxcity_grid
-    #     voxcity_grid_vis[-1, -1, -1] = -99  # Add marker to fix camera location and angle of view
-    #     visualize_3d_voxel(voxcity_grid_vis, voxel_size=meshsize, save_path=kwargs["voxelvis_img_save_path"])
-
-    # STEP 8: Save all generated data for future use
-    save_voxcity = kwargs.get("save_voxctiy_data", True)
-    if save_voxcity:
->>>>>>> 911c2846
         save_path = kwargs.get("save_data_path", f"{output_dir}/voxcity_data.pkl")
         save_voxcity_data(save_path, city.voxels.classes, city.buildings.heights, city.buildings.min_heights,
                           city.buildings.ids, city.tree_canopy.top, city.land_cover.classes, city.dem.elevation,
@@ -1416,6 +1100,11 @@
         columns increasing eastward (col 0 = west/left). Visual previews may flip
         vertically for display only.
 
+    Orientation:
+        All intermediate and final 2D grids use north_up (row 0 = north/top) with
+        columns increasing eastward (col 0 = west/left). Visual previews may flip
+        vertically for display only.
+
     Returns:
         VoxCity: structured city model with voxel grid, 2D grids, and metadata.
     """
@@ -1432,7 +1121,22 @@
     ca_bundle = kwargs.pop('ca_bundle', None)
     timeout = kwargs.pop('timeout', 60)
 
+    # SSL/HTTP options for CityGML download (optional)
+    # Backward compatible: accept 'verify' but prefer 'ssl_verify'
+    ssl_verify = kwargs.pop('ssl_verify', kwargs.pop('verify', True))
+    ca_bundle = kwargs.pop('ca_bundle', None)
+    timeout = kwargs.pop('timeout', 60)
+
     # get all required gdfs    
+    building_gdf, terrain_gdf, vegetation_gdf = load_buid_dem_veg_from_citygml(
+        url=url_citygml,
+        citygml_path=citygml_path,
+        base_dir=output_dir,
+        rectangle_vertices=rectangle_vertices,
+        ssl_verify=ssl_verify,
+        ca_bundle=ca_bundle,
+        timeout=timeout
+    )
     building_gdf, terrain_gdf, vegetation_gdf = load_buid_dem_veg_from_citygml(
         url=url_citygml,
         citygml_path=citygml_path,
@@ -1488,6 +1192,10 @@
             gdf_comp = load_gdf_from_eubucco(rectangle_vertices, kwargs.get("output_dir", "output"))
         elif building_complementary_source == 'Overture':
             gdf_comp = load_gdf_from_overture(rectangle_vertices, floor_height=floor_height)
+        elif building_complementary_source in ("GBA", "Global Building Atlas"):
+            clip_gba = kwargs.get("gba_clip", False)
+            gba_download_dir = kwargs.get("gba_download_dir")
+            gdf_comp = load_gdf_from_gba(rectangle_vertices, download_dir=gba_download_dir, clip_to_rectangle=clip_gba)
         elif building_complementary_source in ("GBA", "Global Building Atlas"):
             clip_gba = kwargs.get("gba_clip", False)
             gba_download_dir = kwargs.get("gba_download_dir")
