--- conflicted
+++ resolved
@@ -24,6 +24,7 @@
 *.egg-info/
 .installed.cfg
 *.egg
+app/data/
 app/data/
 
 # PyInstaller
@@ -110,8 +111,4 @@
 .idea/
 
 # Local demo outputs
-<<<<<<< HEAD
 demo/
-=======
-demo/output/
->>>>>>> 911c2846
