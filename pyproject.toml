[tool.poetry]
name = "voxcity"
<<<<<<< HEAD
version = "0.6.4"
requires-python = ">=3.10,<3.13"
=======
version = "0.3.9"
description = "voxcity is an easy and one-stop tool to output 3d city models for microclimate simulation by integrating multiple geospatial open-data"
authors = ["Kunihiko Fujiwara <kunihiko@nus.edu.sg>"]
maintainers = ["Kunihiko Fujiwara <kunihiko@nus.edu.sg>"]
readme = "README.md"
license = "MIT"
packages = [
    { include = "voxcity", from = "src" }
]
>>>>>>> abd4e22c
classifiers = [
    "Programming Language :: Python :: 3.10",
    "Programming Language :: Python :: 3.11",
    "Programming Language :: Python :: 3.12",
]
<<<<<<< HEAD
description = "voxcity is an easy and one-stop tool to output 3d city models for microclimate simulation by integrating multiple geospatial open-data"
readme = "README.md"
authors = [
  {name = "Kunihiko Fujiwara", email = "fujiwara.kunihiko@takenaka.co.jp"}
]
maintainers = [
  {name = "Kunihiko Fujiwara", email = "fujiwara.kunihiko@takenaka.co.jp"}
]
license = {text = "MIT"}
dependencies = [
    "typer",
    "pandas",
    "requests",
    "pyproj",
    "ipyleaflet",
    "geopandas",
    "rasterio==1.3.11",
    "shapely",
    "gdown",
    "numpy",
    "matplotlib",
    "contextily",
    "fiona",
    "rtree",
    "plotly",
    "tqdm",
    "scipy",
    "affine",
    "earthengine-api",
    "geemap",
    "rio-cogeo",
    "geopy",
    "py-vox-io",
    "numba",
    "reverse_geocoder",
    "pycountry",
    "seaborn",
    "overturemaps",
    "protobuf",
    "timezonefinder",
    "astral",
    "osmnx",
    "joblib",
    "trimesh",
    "pyvista",
    "IPython",
    "lxml",
    "scikit-learn"
]
=======
>>>>>>> abd4e22c

[tool.poetry.dependencies]
python = ">=3.10,<3.13"
typer = "*"
pandas = "*"
requests = "*"
pyproj = "*"
ipyleaflet = "*"
geopandas = "*"
rasterio = "1.3.11"
shapely = "*"
gdown = "*"
numpy = "*"
matplotlib = "*"
contextily = "*"
fiona = "*"
rtree = "*"
plotly = "*"
tqdm = "*"
scipy = "*"
affine = "*"
earthengine-api = "*"
geemap = "*"
rio-cogeo = "*"
geopy = "*"
py-vox-io = "*"
mapbox_vector_tile = "*"
reverse_geocoder = "*"
pycountry = "*"
osm2geojson = "*"
seaborn = "*"
overturemaps = "*"
protobuf = "3.20.3"
timezonefinder = "*"
astral = "*"
osmnx = "*"
joblib = "*"

[tool.poetry.group.dev.dependencies]
coverage = "*"
mypy = "*"
pytest = "*"
pytest-cov = "*"
ruff = "*"

[project.urls]
bugs = "https://github.com/kunifujiwara/voxcity/issues"
changelog = "https://github.com/kunifujiwara/voxcity/blob/master/changelog.md"
homepage = "https://github.com/kunifujiwara/voxcity"

[tool.setuptools]
package-dir = {"" = "src"}
packages = ["voxcity", "voxcity.downloader", "voxcity.geoprocessor", "voxcity.exporter", "voxcity.simulator", "voxcity.utils"]

[tool.setuptools.package-data]
"*" = ["*.*"]

[tool.mypy]
files = "."
strict = true
warn_unreachable = true
warn_no_return = true

[[tool.mypy.overrides]]
module = "tests.*"
allow_untyped_defs = true
disable_error_code = "attr-defined"

[build-system]
requires = ["poetry-core>=1.0.0"]
build-backend = "poetry.core.masonry.api"<|MERGE_RESOLUTION|>--- conflicted
+++ resolved
@@ -1,25 +1,12 @@
 [tool.poetry]
 name = "voxcity"
-<<<<<<< HEAD
 version = "0.6.4"
 requires-python = ">=3.10,<3.13"
-=======
-version = "0.3.9"
-description = "voxcity is an easy and one-stop tool to output 3d city models for microclimate simulation by integrating multiple geospatial open-data"
-authors = ["Kunihiko Fujiwara <kunihiko@nus.edu.sg>"]
-maintainers = ["Kunihiko Fujiwara <kunihiko@nus.edu.sg>"]
-readme = "README.md"
-license = "MIT"
-packages = [
-    { include = "voxcity", from = "src" }
-]
->>>>>>> abd4e22c
 classifiers = [
     "Programming Language :: Python :: 3.10",
     "Programming Language :: Python :: 3.11",
     "Programming Language :: Python :: 3.12",
 ]
-<<<<<<< HEAD
 description = "voxcity is an easy and one-stop tool to output 3d city models for microclimate simulation by integrating multiple geospatial open-data"
 readme = "README.md"
 authors = [
@@ -69,52 +56,14 @@
     "lxml",
     "scikit-learn"
 ]
-=======
->>>>>>> abd4e22c
 
-[tool.poetry.dependencies]
-python = ">=3.10,<3.13"
-typer = "*"
-pandas = "*"
-requests = "*"
-pyproj = "*"
-ipyleaflet = "*"
-geopandas = "*"
-rasterio = "1.3.11"
-shapely = "*"
-gdown = "*"
-numpy = "*"
-matplotlib = "*"
-contextily = "*"
-fiona = "*"
-rtree = "*"
-plotly = "*"
-tqdm = "*"
-scipy = "*"
-affine = "*"
-earthengine-api = "*"
-geemap = "*"
-rio-cogeo = "*"
-geopy = "*"
-py-vox-io = "*"
-mapbox_vector_tile = "*"
-reverse_geocoder = "*"
-pycountry = "*"
-osm2geojson = "*"
-seaborn = "*"
-overturemaps = "*"
-protobuf = "3.20.3"
-timezonefinder = "*"
-astral = "*"
-osmnx = "*"
-joblib = "*"
-
-[tool.poetry.group.dev.dependencies]
-coverage = "*"
-mypy = "*"
-pytest = "*"
-pytest-cov = "*"
-ruff = "*"
+[project.optional-dependencies]
+dev = [
+    "coverage",
+    "mypy",
+    "pytest",
+    "ruff"
+]
 
 [project.urls]
 bugs = "https://github.com/kunifujiwara/voxcity/issues"
